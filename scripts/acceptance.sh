#!/usr/bin/env bash
set -euo pipefail

<<<<<<< HEAD
usage() {
  cat <<'USAGE'
Usage: scripts/acceptance.sh [options] [<audio-host> ...]

Options:
  --json                 Output JSON summary only (no human-readable logs)
  --api <url>            Base URL for Fleet backend API (e.g. https://host/api)
  --ui <url>             Base URL for Fleet UI (e.g. https://host)
  --icecast <url>        Full Icecast mount URL to probe (HEAD request)
  -h, --help             Show this help message and exit

Environment variables:
  SSH_USER               SSH username for Pi hosts (default: admin)
  AUDIOCTL_TOKEN         Bearer token for audio control API requests
  ACCEPTANCE_API_TOKEN   Bearer token for Fleet API requests (if required)
  UI_EXPECTED_TITLE      Expected marker text in UI HTML (default: Head Spa Control)
  ACCEPTANCE_INSECURE    Set to 1 to disable TLS verification for curl requests
USAGE
}

if ! command -v jq >/dev/null 2>&1; then
  echo "scripts/acceptance.sh requires jq to be installed" >&2
  exit 2
fi

SSH_USER=${SSH_USER:-admin}
TOKEN=${AUDIOCTL_TOKEN:-}
API_TOKEN=${ACCEPTANCE_API_TOKEN:-${FLEET_API_TOKEN:-}}
ICECAST_URL_ENV=${ICECAST_URL:-}
EXPECTED_UI_TITLE=${UI_EXPECTED_TITLE:-Head Spa Control}
INSECURE=${ACCEPTANCE_INSECURE:-0}

json_only=false
api_url=""
ui_url=""
icecast_url="$ICECAST_URL_ENV"
hosts=()

while [[ $# -gt 0 ]]; do
  case "$1" in
    --json)
      json_only=true
      shift
      ;;
    --api)
      api_url=${2:?--api requires a value}
      shift 2
      ;;
    --api=*)
      api_url=${1#*=}
      shift
      ;;
    --ui)
      ui_url=${2:?--ui requires a value}
      shift 2
      ;;
    --ui=*)
      ui_url=${1#*=}
      shift
      ;;
    --icecast)
      icecast_url=${2:?--icecast requires a value}
      shift 2
      ;;
    --icecast=*)
      icecast_url=${1#*=}
      shift
      ;;
    -h|--help)
      usage
      exit 0
      ;;
    --)
      shift
      while [[ $# -gt 0 ]]; do
        hosts+=("$1")
        shift
      done
      ;;
    -*)
      echo "Unknown option: $1" >&2
      usage
      exit 2
      ;;
    *)
      hosts+=("$1")
      shift
      ;;
  esac
done

if [[ ${#hosts[@]} -eq 0 && -z "$api_url" && -z "$ui_url" && -z "$icecast_url" ]]; then
  echo "No checks requested. Provide at least one host or --api/--ui/--icecast." >&2
  usage
  exit 2
fi

curl_common=(--fail --silent --show-error --max-time 10)
if [[ "$INSECURE" == "1" ]]; then
  curl_common+=(--insecure)
fi
=======

usage() {
  cat <<'EOF'
Usage:
  SSH_USER=admin AUDIOCTL_TOKEN=<token> scripts/acceptance.sh [options] <host> [<host> ...]

Options:
  --icecast <url>   Verify Icecast mount via HTTP HEAD (e.g., http://vps:8000/mount)
  --play-both       Instruct each host to /play source=stream and verify status
  -h, --help        Show this help text

Environment:
  SSH_USER          SSH user for ALSA checks (default: admin)
  AUDIOCTL_TOKEN    Bearer token for control API (optional)
  ICECAST_URL       Default Icecast URL (overridden by --icecast)

EOF
}

# Acceptance script to sanity-check player Pis and the stream.
# Usage:
#   SSH_USER=admin AUDIOCTL_TOKEN=token ICECAST_URL=http://vps:8000/mount \
#     scripts/acceptance.sh pi-audio-01 pi-audio-02
# Options:
#   --icecast <url>   # Override ICECAST_URL without exporting env
#   --play-both       # Trigger stream + fallback playback checks (requires token)


SSH_USER=${SSH_USER:-admin}
TOKEN=${AUDIOCTL_TOKEN:-}
ICECAST_URL=${ICECAST_URL:-}
PLAY_BOTH=0


HOSTS=()
while [[ $# -gt 0 ]]; do
  case "$1" in
    --icecast)
      ICECAST_URL=${2:-}
      shift 2
>>>>>>> e664d381

auth_hdr=( )

usage(){
  cat <<'USAGE' >&2
usage: [SSH_USER=admin] [AUDIOCTL_TOKEN=token] [ICECAST_URL=http://...] scripts/acceptance.sh [options] <pi-host> [<pi-host> ...]

Options:
  --icecast <url>   Override ICECAST_URL for Icecast reachability check
  --play-both       Trigger stream and fallback playback toggles (requires AUDIOCTL_TOKEN)
  -h, --help        Show this help message
USAGE
}

hosts=( )
while [[ $# -gt 0 ]]; do
  case "$1" in
    --icecast)
      shift
      if [[ $# -lt 1 ]]; then
        echo "--icecast requires a URL" >&2
        usage
        exit 2
      fi
      ICECAST_URL=$1
      shift

      ;;
    --play-both)
      PLAY_BOTH=1
      shift
      ;;
    -h|--help)
      usage
      exit 0
      ;;
    --)
      shift

      break
      ;;
    --*)
      echo "Unknown option: $1" >&2

      while [[ $# -gt 0 ]]; do
        hosts+=("$1")
        shift
      done
      break
      ;;
    -*)
      echo "unknown option: $1" >&2

      usage
      exit 2
      ;;
    *)

      HOSTS+=("$1")

      hosts+=("$1")

      shift
      ;;
  esac
done


if (( ${#HOSTS[@]} == 0 )); then
  usage
  exit 2

if [[ ${#hosts[@]} -eq 0 ]]; then
  usage
  exit 2
fi

if [[ -n "$TOKEN" ]]; then
<<<<<<< HEAD
  auth_hdr+=( -H "Authorization: Bearer ${TOKEN}" )
fi

api_auth_hdr=( )
if [[ -n "$API_TOKEN" ]]; then
  api_auth_hdr+=( -H "Authorization: Bearer ${API_TOKEN}" )
=======
  auth_hdr=( -H "Authorization: Bearer ${TOKEN}" )

>>>>>>> e664d381
fi

warnings=0
errors=0

ok()  { printf "\033[32mOK\033[0m %s\n"   "$*"; }
warn(){ warnings=$((warnings + 1)); printf "\033[33mWARN\033[0m %s\n" "$*"; }
err() { errors=$((errors + 1)); printf "\033[31mERR\033[0m %s\n"  "$*"; }
info(){ printf "\033[36mINFO\033[0m %s\n" "$*"; }

<<<<<<< HEAD
summary_status="pass"
pass_count=0
warn_count=0
fail_count=0
declare -a recorded_checks=()

update_status() {
  local level=$1
  case "$level" in
    PASS)
      ((pass_count++))
      ;;
    WARN)
      ((warn_count++))
      if [[ "$summary_status" == "pass" ]]; then
        summary_status="warn"
      fi
      ;;
    FAIL)
      ((fail_count++))
      summary_status="fail"
      ;;
  esac
}

record_check() {
  local context=$1
  local check=$2
  local status=$3
  local message=$4

  update_status "$status"
  local json
  json=$(jq -n --arg context "$context" --arg check "$check" --arg status "$status" --arg message "$message" '{context:$context,check:$check,status:$status,message:$message}')
  recorded_checks+=("$json")

  if ! $json_only; then
    case "$status" in
      PASS) ok "[$context] $check - $message" ;;
      WARN) warn "[$context] $check - $message" ;;
      FAIL) err "[$context] $check - $message" ;;
    esac
  fi
}

print_section_header() {
  local title=$1
  if ! $json_only; then
    printf "\n== %s ==\n" "$title"
  fi
}

fetch_audio_logs() {
  local host=$1
  local ssh_target="${SSH_USER}@${host}"
  ssh -o BatchMode=yes -o ConnectTimeout=5 -o StrictHostKeyChecking=no "$ssh_target" \
    'docker ps -q --filter name=audio-control | xargs -r docker logs --tail 50' 2>/dev/null || true
}

check_audio_host() {
  local host=$1
  local base="http://${host}:8081"
  local context="audio:${host}"

  print_section_header "$host"

  if curl "${curl_common[@]}" "$base/healthz" >/dev/null 2>&1; then
    record_check "$context" "healthz" "PASS" "${base}/healthz responded"
  else
    record_check "$context" "healthz" "FAIL" "${base}/healthz unreachable"
    if ! $json_only; then
      fetch_audio_logs "$host"
    fi
  fi

  local status_body=""
  if status_body=$(curl "${curl_common[@]}" "${auth_hdr[@]}" "$base/status" 2>/dev/null); then
    record_check "$context" "status" "PASS" "Fetched /status successfully"
    local device_count
    device_count=$(jq '[.alsa_cards, .alsa.cards, .cards, .devices, .audio.devices] | map(select(type=="array")) | (add // []) | length' <<<"$status_body" 2>/dev/null || echo "")
    if [[ -n "$device_count" && "$device_count" =~ ^[0-9]+$ ]]; then
      if (( device_count > 0 )); then
        record_check "$context" "audio-devices" "PASS" "${device_count} device(s) reported via /status"
      else
        record_check "$context" "audio-devices" "WARN" "No audio devices reported in /status"
      fi
    else
      record_check "$context" "audio-devices" "WARN" "Unable to parse audio device data from /status"
    fi
=======

auth_curl=()
if [[ -n $TOKEN ]]; then
  auth_curl=(-H "Authorization: Bearer ${TOKEN}")
fi

ssh_opts=(-o BatchMode=yes -o ConnectTimeout=5 -o StrictHostKeyChecking=no)

declare -A summary_online
declare -A summary_source
declare -A summary_fallback
declare -A summary_volume

for host in "${HOSTS[@]}"; do
  summary_online["$host"]="no"
  summary_source["$host"]="?"
  summary_fallback["$host"]="?"
  summary_volume["$host"]="?"

  echo "== ${host} =="

  base="http://${host}:8081"

  if curl -fsS -m 5 "${base}/healthz" >/dev/null 2>&1; then

for host in "${hosts[@]}"; do
  echo "== ${host} =="
  base="http://${host}:8081"
  # Control API health
  if curl -fsS "${base}/healthz" >/dev/null 2>&1; then

    ok "control API healthy (:8081/healthz)"
    summary_online["$host"]="yes"
  else
    err "control API not responding on ${host}"
  fi


  status_json=""
  if status_json=$(curl -fsS -m 7 "${auth_curl[@]}" "${base}/status" 2>/dev/null); then
    if command -v jq >/dev/null 2>&1; then
      printf '%s\n' "$status_json" | jq .
    else
      printf '%s\n' "$status_json"
    fi
    current_source=$(printf '%s' "$status_json" | jq -r '.current_source // .source // "?"' 2>/dev/null || printf '?')
    fallback_exists=$(printf '%s' "$status_json" | jq -r '.fallback_exists // false' 2>/dev/null || printf 'false')
    volume_value=$(printf '%s' "$status_json" | jq -r '.volume // empty' 2>/dev/null || printf '')
    stream_up_flag=$(printf '%s' "$status_json" | jq -r '.stream_up // false' 2>/dev/null || printf 'false')
    summary_source["$host"]=$current_source
    if [[ $fallback_exists == "true" ]]; then
      summary_fallback["$host"]="yes"
    elif [[ $fallback_exists == "false" ]]; then
      summary_fallback["$host"]="no"
    fi
    if [[ -n $volume_value ]]; then
      if awk -v v="$volume_value" 'BEGIN { if (v == "") exit 1; if (v+0 == v) exit 0; exit 1 }'; then
        summary_volume["$host"]=$(printf '%.2f' "$volume_value")
      else
        summary_volume["$host"]=$volume_value
      fi
    fi

  # Status JSON (best-effort)
  if curl -fsS "${auth_hdr[@]}" "${base}/status" >/dev/null 2>&1; then
    curl -fsS "${auth_hdr[@]}" "${base}/status" || true
    echo

>>>>>>> e664d381
  else
    record_check "$context" "status" "FAIL" "Failed to fetch /status"
  fi

<<<<<<< HEAD
  local ssh_output
  local ssh_target="${SSH_USER}@${host}"
  if ssh_output=$(ssh -o BatchMode=yes -o ConnectTimeout=5 -o StrictHostKeyChecking=no "$ssh_target" 'aplay -l' 2>/dev/null); then
    if grep -q '^card' <<<"$ssh_output"; then
      record_check "$context" "alsa-cli" "PASS" "ALSA device(s) detected via aplay"
    else
      record_check "$context" "alsa-cli" "WARN" "No ALSA devices detected via aplay"
    fi
  else
    record_check "$context" "alsa-cli" "WARN" "SSH connection or aplay failed"
=======
  if ssh "${ssh_opts[@]}" "${SSH_USER}@${host}" 'aplay -l 2>/dev/null | grep -q "^card"'; then
    ok "ALSA device(s) present"
  else
    warn "no ALSA devices found via SSH (aplay -l)"
  fi

  if (( PLAY_BOTH )); then
    info "requesting stream playback"
    if curl -fsS -m 7 "${auth_curl[@]}" -H 'Content-Type: application/json' -d '{"source":"stream"}' "${base}/play" >/dev/null 2>&1; then
      ok "POST /play (source=stream)"
    else
      err "failed to POST /play on ${host}"
    fi
    sleep 2
    if status_after=$(curl -fsS -m 7 "${auth_curl[@]}" "${base}/status" 2>/dev/null); then
      current_source=$(printf '%s' "$status_after" | jq -r '.current_source // .source // "?"' 2>/dev/null || printf '?')
      stream_up_flag=$(printf '%s' "$status_after" | jq -r '.stream_up // false' 2>/dev/null || printf 'false')
      fallback_exists=$(printf '%s' "$status_after" | jq -r '.fallback_exists // false' 2>/dev/null || printf 'false')
      volume_value=$(printf '%s' "$status_after" | jq -r '.volume // empty' 2>/dev/null || printf '')
      summary_source["$host"]=$current_source
      if [[ $fallback_exists == "true" ]]; then
        summary_fallback["$host"]="yes"
      elif [[ $fallback_exists == "false" ]]; then
        summary_fallback["$host"]="no"
      fi
      if [[ -n $volume_value ]]; then
        if awk -v v="$volume_value" 'BEGIN { if (v == "") exit 1; if (v+0 == v) exit 0; exit 1 }'; then
          summary_volume["$host"]=$(printf '%.2f' "$volume_value")
        else
          summary_volume["$host"]=$volume_value
        fi
      fi
      if [[ $current_source == "stream" || $stream_up_flag == "true" ]]; then
        ok "${host} reports stream playback"
      else
        warn "${host} did not report stream playback after /play"
      fi
    else
      warn "cannot refresh /status after /play"
    fi
  fi

  if [[ ${PLAY_BOTH} -eq 1 ]]; then
    if [[ -z "$TOKEN" ]]; then
      warn "--play-both requested but AUDIOCTL_TOKEN not set; skipping playback toggles"
    else
      if curl -fsS "${auth_hdr[@]}" -H 'Content-Type: application/json' -d '{"source":"stream"}' "${base}/play" >/dev/null 2>&1; then
        ok "play stream requested via /play"
      else
        warn "unable to request stream playback"
      fi
      sleep 1
      if curl -fsS "${auth_hdr[@]}" -H 'Content-Type: application/json' -d '{"source":"file"}' "${base}/play" >/dev/null 2>&1; then
        ok "play fallback requested via /play"
      else
        warn "unable to request fallback playback"
      fi
      if curl -fsS "${auth_hdr[@]}" -X PUT -H 'Content-Type: application/json' -d '{"mode":"auto","source":"stream"}' "${base}/config" >/dev/null 2>&1; then
        ok "restored auto stream mode"
      else
        warn "could not restore auto stream mode"
      fi
    fi
>>>>>>> e664d381
  fi
}

check_icecast() {
  local url=$1
  print_section_header "Icecast"
  if curl -I "${curl_common[@]}" -X HEAD "$url" >/dev/null 2>&1; then
    record_check "icecast" "mount" "PASS" "Icecast mount reachable (${url})"
  else
    record_check "icecast" "mount" "FAIL" "Icecast mount unreachable (${url})"
  fi
}

normalize_base() {
  local value="$1"
  value="${value%%/}"
  echo "$value"
}

check_api() {
  local base
  base=$(normalize_base "$1")
  print_section_header "API ${base}"
  local context="api:${base}"

  local health_url="${base}/healthz"
  if curl "${curl_common[@]}" "${api_auth_hdr[@]}" "$health_url" >/dev/null 2>&1; then
    record_check "$context" "healthz" "PASS" "${health_url} responded"
  else
    record_check "$context" "healthz" "FAIL" "${health_url} unreachable"
  fi

  local state_body
  local state_url="${base}/fleet/state"
  if state_body=$(curl "${curl_common[@]}" "${api_auth_hdr[@]}" "$state_url" 2>/dev/null); then
    if jq -e 'type == "object"' <<<"$state_body" >/dev/null 2>&1; then
      record_check "$context" "fleet-state" "PASS" "${state_url} returned JSON"
    else
      record_check "$context" "fleet-state" "WARN" "${state_url} returned unexpected payload"
    fi
  else
    record_check "$context" "fleet-state" "FAIL" "${state_url} unreachable"
  fi

  local layout_body
  local layout_url="${base}/fleet/layout"
  if layout_body=$(curl "${curl_common[@]}" "${api_auth_hdr[@]}" "$layout_url" 2>/dev/null); then
    if jq -e 'type == "object"' <<<"$layout_body" >/dev/null 2>&1; then
      record_check "$context" "fleet-layout" "PASS" "${layout_url} returned JSON"
    else
      record_check "$context" "fleet-layout" "WARN" "${layout_url} returned unexpected payload"
    fi
  else
    record_check "$context" "fleet-layout" "FAIL" "${layout_url} unreachable"
  fi
}

<<<<<<< HEAD
check_ui() {
  local base
  base=$(normalize_base "$1")
  print_section_header "UI ${base}"
  local context="ui:${base}"

  local page_body
  if page_body=$(curl "${curl_common[@]}" "$base" 2>/dev/null); then
    record_check "$context" "root" "PASS" "${base} responded"
    if grep -qi "${EXPECTED_UI_TITLE}" <<<"$page_body"; then
      record_check "$context" "title" "PASS" "Found '${EXPECTED_UI_TITLE}' in HTML"
    else
      record_check "$context" "title" "FAIL" "Did not find '${EXPECTED_UI_TITLE}' in HTML"
    fi
=======
if [[ -n $ICECAST_URL ]]; then
  if curl -fsI -m 5 "$ICECAST_URL" >/dev/null 2>&1; then
    ok "Icecast mount reachable: ${ICECAST_URL}"
>>>>>>> e664d381
  else
    record_check "$context" "root" "FAIL" "${base} unreachable"
  fi
}

for host in "${hosts[@]}"; do
  check_audio_host "$host"
done

if [[ -n "$icecast_url" ]]; then
  check_icecast "$icecast_url"
fi

if [[ -n "$api_url" ]]; then
  check_api "$api_url"
fi

if [[ -n "$ui_url" ]]; then
  check_ui "$ui_url"
fi

checks_json="[]"
if [[ ${#recorded_checks[@]} -gt 0 ]]; then
  checks_json=$(printf '%s\n' "${recorded_checks[@]}" | jq -s '.')
fi

summary_json=$(jq -n \
  --arg status "$summary_status" \
  --arg pass "$pass_count" \
  --arg warn "$warn_count" \
  --arg fail "$fail_count" \
  --argjson checks "$checks_json" \
  '{status:$status,counts:{pass:($pass|tonumber),warn:($warn|tonumber),fail:($fail|tonumber)},checks:$checks}')

exit_code=0
case "$summary_status" in
  pass) exit_code=0 ;;
  warn) exit_code=1 ;;
  fail) exit_code=2 ;;
  *) exit_code=2 ;;
esac

if $json_only; then
  echo "$summary_json"
else
  printf "\nSummary: %s (pass=%d warn=%d fail=%d)\n" "${summary_status^^}" "$pass_count" "$warn_count" "$fail_count"
  echo "$summary_json"
fi

<<<<<<< HEAD
exit $exit_code
=======

printf "Summary:\n"
printf "%-22s %-8s %-14s %-10s %-8s\n" "Host" "Online" "Source" "Fallback" "Volume"
  for host in "${HOSTS[@]}"; do
    printf "%-22s %-8s %-14s %-10s %-8s\n" \
      "$host" \
      "${summary_online[$host]}" \
      "${summary_source[$host]}" \
      "${summary_fallback[$host]}" \
      "${summary_volume[$host]}"
  done

exit_code=0
if (( errors > 0 )); then
  exit_code=2
elif (( warnings > 0 )); then
  exit_code=1
fi

case $exit_code in
  0) ok "All checks passed" ;;
  1) warn "Completed with warnings" ;;
  2) err "Completed with errors" ;;
 esac

  exit "$exit_code"

echo "Done."

# --- Video role hooks (stubs) ---
# If you later add a video-capture role/API, wire checks here, e.g.:
# for host in "${hosts[@]}"; do
#   if curl -fsS "http://${host}:8091/healthz" >/dev/null 2>&1; then
#     ok "video API healthy (:8091/healthz)"
#   else
#     warn "video API not responding on ${host}"
#   fi
# done
>>>>>>> e664d381
<|MERGE_RESOLUTION|>--- conflicted
+++ resolved
@@ -1,7 +1,7 @@
 #!/usr/bin/env bash
 set -euo pipefail
 
-<<<<<<< HEAD
+
 usage() {
   cat <<'USAGE'
 Usage: scripts/acceptance.sh [options] [<audio-host> ...]
@@ -103,7 +103,7 @@
 if [[ "$INSECURE" == "1" ]]; then
   curl_common+=(--insecure)
 fi
-=======
+
 
 usage() {
   cat <<'EOF'
@@ -144,7 +144,7 @@
     --icecast)
       ICECAST_URL=${2:-}
       shift 2
->>>>>>> e664d381
+
 
 auth_hdr=( )
 
@@ -223,17 +223,17 @@
 fi
 
 if [[ -n "$TOKEN" ]]; then
-<<<<<<< HEAD
+
   auth_hdr+=( -H "Authorization: Bearer ${TOKEN}" )
 fi
 
 api_auth_hdr=( )
 if [[ -n "$API_TOKEN" ]]; then
   api_auth_hdr+=( -H "Authorization: Bearer ${API_TOKEN}" )
-=======
+
   auth_hdr=( -H "Authorization: Bearer ${TOKEN}" )
 
->>>>>>> e664d381
+
 fi
 
 warnings=0
@@ -244,7 +244,7 @@
 err() { errors=$((errors + 1)); printf "\033[31mERR\033[0m %s\n"  "$*"; }
 info(){ printf "\033[36mINFO\033[0m %s\n" "$*"; }
 
-<<<<<<< HEAD
+
 summary_status="pass"
 pass_count=0
 warn_count=0
@@ -334,7 +334,7 @@
     else
       record_check "$context" "audio-devices" "WARN" "Unable to parse audio device data from /status"
     fi
-=======
+
 
 auth_curl=()
 if [[ -n $TOKEN ]]; then
@@ -403,12 +403,12 @@
     curl -fsS "${auth_hdr[@]}" "${base}/status" || true
     echo
 
->>>>>>> e664d381
+
   else
     record_check "$context" "status" "FAIL" "Failed to fetch /status"
   fi
 
-<<<<<<< HEAD
+
   local ssh_output
   local ssh_target="${SSH_USER}@${host}"
   if ssh_output=$(ssh -o BatchMode=yes -o ConnectTimeout=5 -o StrictHostKeyChecking=no "$ssh_target" 'aplay -l' 2>/dev/null); then
@@ -419,7 +419,7 @@
     fi
   else
     record_check "$context" "alsa-cli" "WARN" "SSH connection or aplay failed"
-=======
+
   if ssh "${ssh_opts[@]}" "${SSH_USER}@${host}" 'aplay -l 2>/dev/null | grep -q "^card"'; then
     ok "ALSA device(s) present"
   else
@@ -483,7 +483,7 @@
         warn "could not restore auto stream mode"
       fi
     fi
->>>>>>> e664d381
+
   fi
 }
 
@@ -541,7 +541,7 @@
   fi
 }
 
-<<<<<<< HEAD
+
 check_ui() {
   local base
   base=$(normalize_base "$1")
@@ -556,11 +556,11 @@
     else
       record_check "$context" "title" "FAIL" "Did not find '${EXPECTED_UI_TITLE}' in HTML"
     fi
-=======
+
 if [[ -n $ICECAST_URL ]]; then
   if curl -fsI -m 5 "$ICECAST_URL" >/dev/null 2>&1; then
     ok "Icecast mount reachable: ${ICECAST_URL}"
->>>>>>> e664d381
+
   else
     record_check "$context" "root" "FAIL" "${base} unreachable"
   fi
@@ -610,9 +610,9 @@
   echo "$summary_json"
 fi
 
-<<<<<<< HEAD
+
 exit $exit_code
-=======
+
 
 printf "Summary:\n"
 printf "%-22s %-8s %-14s %-10s %-8s\n" "Host" "Online" "Source" "Fallback" "Volume"
@@ -651,4 +651,4 @@
 #     warn "video API not responding on ${host}"
 #   fi
 # done
->>>>>>> e664d381
+
