#!/usr/bin/env bash
set -euo pipefail

ROLE=""
REPO_DIR="/opt/fleet"
AGE_KEY_FILE="/etc/fleet/age.key"

# Ensure required commands exist
for cmd in git docker jq; do
  if ! command -v "$cmd" >/dev/null 2>&1; then
    echo "ERROR: required command '$cmd' not found"
    exit 1
  fi
done

# Determine role from inventory/devices.yaml by hostname
HOSTNAME_ACTUAL=$(hostname)
ROLE=$(awk -v h="$HOSTNAME_ACTUAL" '
  $1=="devices:" {in_devices=1}
  in_devices && $1==h":" {getline; print $2}
' "$REPO_DIR/inventory/devices.yaml" | tr -d '[:space:]')

if [[ -z "${ROLE}" ]]; then
  echo "ERROR: Role not found for hostname ${HOSTNAME_ACTUAL} in inventory/devices.yaml"
  exit 1
fi

# Update repo
if [[ -d "$REPO_DIR/.git" ]]; then
  git -C "$REPO_DIR" fetch --depth 1 origin main
  git -C "$REPO_DIR" reset --hard origin/main
else
  echo "ERROR: Repo not found at $REPO_DIR"
  exit 1
fi

# Decrypt role env if present
ENC_ENV="$REPO_DIR/roles/$ROLE/.env.sops.enc"
if [[ -f "$ENC_ENV" ]]; then
  if ! command -v sops >/dev/null 2>&1; then
    echo "ERROR: required command 'sops' not found for env decryption"
    exit 1
  fi
  if [[ ! -f "$AGE_KEY_FILE" ]]; then
    echo "ERROR: AGE key not found at $AGE_KEY_FILE"
    exit 1
  fi
  export SOPS_AGE_KEY_FILE="$AGE_KEY_FILE"
  TMP_ENV="/run/${ROLE}.env"
  sops --decrypt "$ENC_ENV" > "$TMP_ENV"
  set -a
  # shellcheck source=/dev/null
  source "$TMP_ENV"
  set +a
  rm -f "$TMP_ENV"
fi

# Compose files (baseline + role, with lexical mix-ins if present)
BASE="$REPO_DIR/baseline/docker-compose.yml"
ROLE_DIR="$REPO_DIR/roles/$ROLE"
readarray -t ROLE_OVERRIDES < <(find "$ROLE_DIR" -maxdepth 1 -type f -name '*.yml' | sort)

COMMIT=$(git -C "$REPO_DIR" rev-parse --short HEAD)
PROJECT="${ROLE}_${COMMIT}"

COMPOSE_FILES=("-f" "$BASE")
for f in "${ROLE_OVERRIDES[@]}"; do
  COMPOSE_FILES+=("-f" "$f")
done

docker compose -p "$PROJECT" "${COMPOSE_FILES[@]}" up -d --remove-orphans

# Cleanup old projects for same role
<<<<<<< HEAD
old_projects=$(docker compose ls --format json | jq -r '.[] | .Name' | grep "^${ROLE}_" | grep -v "$PROJECT" || true)
for OLD in $old_projects; do
=======
mapfile -t OLD_PROJECTS < <(docker compose ls --format json | jq -r '.[] | .Name' | grep "^${ROLE}_" | grep -v "$PROJECT" || true)
for OLD in "${OLD_PROJECTS[@]}"; do
>>>>>>> bcb4defe
  docker compose -p "$OLD" down --volumes || true
done

echo "Converged role=$ROLE project=$PROJECT"<|MERGE_RESOLUTION|>--- conflicted
+++ resolved
@@ -71,13 +71,8 @@
 docker compose -p "$PROJECT" "${COMPOSE_FILES[@]}" up -d --remove-orphans
 
 # Cleanup old projects for same role
-<<<<<<< HEAD
-old_projects=$(docker compose ls --format json | jq -r '.[] | .Name' | grep "^${ROLE}_" | grep -v "$PROJECT" || true)
-for OLD in $old_projects; do
-=======
 mapfile -t OLD_PROJECTS < <(docker compose ls --format json | jq -r '.[] | .Name' | grep "^${ROLE}_" | grep -v "$PROJECT" || true)
 for OLD in "${OLD_PROJECTS[@]}"; do
->>>>>>> bcb4defe
   docker compose -p "$OLD" down --volumes || true
 done
 
