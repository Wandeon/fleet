# Env files and secrets
*.env
vps/icecast.env
vps/secrets/*
!vps/secrets/.gitkeep

# OS metadata
.DS_Store
# Log files
*.log
# Dependencies and build outputs
node_modules/
.svelte-kit/
dist/
build/
reports/
!ops/reports/
<<<<<<< HEAD
!ops/reports/**
=======

!ops/reports/obs-coverage-gap.md


>>>>>>> fec0afc3
# Backups
*.bak
*.backup
api/data/<|MERGE_RESOLUTION|>--- conflicted
+++ resolved
@@ -15,14 +15,14 @@
 build/
 reports/
 !ops/reports/
-<<<<<<< HEAD
+
 !ops/reports/**
-=======
+
 
 !ops/reports/obs-coverage-gap.md
 
 
->>>>>>> fec0afc3
+
 # Backups
 *.bak
 *.backup
