<script lang="ts">
  import { onDestroy, onMount } from 'svelte';
  import Button from '$lib/components/Button.svelte';
  import Card from '$lib/components/Card.svelte';
  import EmptyState from '$lib/components/EmptyState.svelte';
  import Skeleton from '$lib/components/Skeleton.svelte';
  import { SvelteSet } from 'svelte/reactivity';
  import type { PageData } from './$types';
  import type { OperatorAccount, SettingsState } from '$lib/types';
  import { SvelteSet } from 'svelte/reactivity';
  import {
    cancelPairing,
    getSettings,
    inviteOperator,
    rotateApiToken,
    startPairing,
    updateAllowedOrigins,
    updateProxySettings,
    claimDiscoveredDevice,
    removeOperator,
  } from '$lib/api/settings-operations';

  export let data: PageData;

  let settings: SettingsState | null = data.settings ?? null;
  let error: string | null = data.error ?? null;
  let loading = false;
  let rotatingToken = false;
  let savingProxy = false;
  let savingOrigins = false;
  let pairingInFlight = false;
  let inviting = false;
  let removing = new SvelteSet<string>();

<<<<<<< HEAD
let proxyBaseUrl = settings?.proxy.baseUrl ?? '';
let proxyTimeout = settings?.proxy.timeoutMs ?? 8000;
let allowedOriginsText = settings?.api.allowedOrigins.join('\n') ?? '';
let pairingDuration = 120;
let pairingMethod: SettingsState['pairing']['method'] = settings?.pairing.method ?? 'manual';
let newOperator: Pick<OperatorAccount, 'name' | 'email' | 'roles'> = {
  name: '',
  email: '',
  roles: ['viewer']
};
=======
  let proxyBaseUrl = settings?.proxy.baseUrl ?? '';
  let proxyTimeout = settings?.proxy.timeoutMs ?? 8000;
  let allowedOriginsText = settings?.api.allowedOrigins.join('\n') ?? '';
  let pairingDuration = 120;
  let pairingMethod: SettingsState['pairing']['method'] = settings?.pairing.method ?? 'manual';
  let newOperator: Pick<OperatorAccount, 'name' | 'email' | 'roles'> = {
    name: '',
    email: '',
    roles: ['viewer'],
  };
>>>>>>> 64ea23ca

  let inviteError: string | null = null;

  const refreshSettings = async () => {
    loading = true;
    try {
      const latest = await getSettings({ fetch });
      settings = latest;
      proxyBaseUrl = latest.proxy.baseUrl;
      proxyTimeout = latest.proxy.timeoutMs;
      allowedOriginsText = latest.api.allowedOrigins.join('\n');
      pairingMethod = latest.pairing.method;
      error = null;
    } catch (err) {
      error = err instanceof Error ? err.message : 'Failed to load settings';
    } finally {
      loading = false;
    }
  };

  onMount(() => {
    if (!settings && !error) {
      refreshSettings();
    }
  });

  onDestroy(() => {
    removing = new SvelteSet();
  });

  const handleRotateToken = async () => {
    if (!settings || rotatingToken) return;
    rotatingToken = true;
    try {
      settings = await rotateApiToken({ fetch });
    } catch (err) {
      error = err instanceof Error ? err.message : 'Unable to rotate token';
    } finally {
      rotatingToken = false;
    }
  };

  const handleProxySave = async () => {
    if (!settings || savingProxy) return;
    savingProxy = true;
    try {
      settings = await updateProxySettings(
        {
          baseUrl: proxyBaseUrl.trim(),
          timeoutMs: Number(proxyTimeout),
        },
        { fetch }
      );
    } catch (err) {
      error = err instanceof Error ? err.message : 'Unable to update proxy settings';
    } finally {
      savingProxy = false;
    }
  };

  const handleOriginsSave = async () => {
    if (!settings || savingOrigins) return;
    savingOrigins = true;
    try {
      const origins = allowedOriginsText
        .split('\n')
        .map((line) => line.trim())
        .filter(Boolean);
      settings = await updateAllowedOrigins(origins, { fetch });
    } catch (err) {
      error = err instanceof Error ? err.message : 'Unable to update allowed origins';
    } finally {
      savingOrigins = false;
    }
  };

  const handlePairingMethodChange = (event: Event) => {
    if (!settings) return;
    pairingMethod = (event.target as HTMLSelectElement).value as SettingsState['pairing']['method'];
    settings = { ...settings, pairing: { ...settings.pairing, method: pairingMethod } };
  };

  const handleStartPairing = async () => {
    if (pairingInFlight || !settings) return;
    pairingInFlight = true;
    try {
      settings = await startPairing(pairingMethod, pairingDuration, { fetch });
      pairingMethod = settings.pairing.method;
    } catch (err) {
      error = err instanceof Error ? err.message : 'Unable to start pairing';
    } finally {
      pairingInFlight = false;
    }
  };

  const handleCancelPairing = async () => {
    if (pairingInFlight || !settings) return;
    pairingInFlight = true;
    try {
      settings = await cancelPairing({ fetch });
      pairingMethod = settings.pairing.method;
    } catch (err) {
      error = err instanceof Error ? err.message : 'Unable to cancel pairing';
    } finally {
      pairingInFlight = false;
    }
  };

  const handleClaimDevice = async (candidateId: string) => {
    if (pairingInFlight || !settings) return;
    pairingInFlight = true;
    try {
      settings = await claimDiscoveredDevice(candidateId, { fetch });
      pairingMethod = settings.pairing.method;
    } catch (err) {
      error = err instanceof Error ? err.message : 'Unable to claim device';
    } finally {
      pairingInFlight = false;
    }
  };

  const handleInvite = async () => {
    if (!settings || inviting) return;
    inviteError = null;
    inviting = true;
    try {
      if (!newOperator.name.trim() || !newOperator.email.trim()) {
        throw new Error('Name and email are required');
      }
      settings = await inviteOperator(
        {
          name: newOperator.name.trim(),
          email: newOperator.email.trim(),
          roles: newOperator.roles,
        },
        { fetch }
      );
      newOperator = { name: '', email: '', roles: ['viewer'] };
    } catch (err) {
      inviteError = err instanceof Error ? err.message : 'Unable to send invitation';
    } finally {
      inviting = false;
    }
  };

  const addRemoving = (operatorId: string) => {
    const next = new SvelteSet(removing);
    next.add(operatorId);
    removing = next;
  };

  const deleteRemoving = (operatorId: string) => {
    if (!removing.has(operatorId)) return;
    const next = new SvelteSet(removing);
    next.delete(operatorId);
    removing = next;
  };

  const handleRemoveOperator = async (operatorId: string) => {
    if (removing.has(operatorId)) return;
    addRemoving(operatorId);
    try {
      settings = await removeOperator(operatorId, { fetch });
    } catch (err) {
      error = err instanceof Error ? err.message : 'Unable to remove operator';
    } finally {
      deleteRemoving(operatorId);
    }
  };

  const pairingCountdown = () => {
    if (!settings?.pairing.active || !settings.pairing.expiresAt) return null;
    const expires = new Date(settings.pairing.expiresAt).getTime();
    const remaining = Math.max(0, Math.floor((expires - Date.now()) / 1000));
    const minutes = Math.floor(remaining / 60);
    const seconds = String(remaining % 60).padStart(2, '0');
    return `${minutes}:${seconds}`;
  };
</script>

<svelte:head>
  <title>Settings – Fleet Control</title>
</svelte:head>

<div class="settings-page">
  {#if loading && !settings}
    <div class="loading">
      <Skeleton variant="block" height="8rem" />
      <Skeleton variant="block" height="8rem" />
      <Skeleton variant="block" height="12rem" />
    </div>
  {:else if error && !settings}
    <EmptyState title="Unable to load settings" description={error}>
      <svelte:fragment slot="actions">
        <Button variant="primary" on:click={refreshSettings}>Retry</Button>
      </svelte:fragment>
    </EmptyState>
  {:else if settings}
    <div class="header">
      <div>
        <h1>Settings</h1>
        <p>Configure API access, device pairing, and operator roles</p>
      </div>
      <div class="header-actions">
        <Button variant="ghost" on:click={refreshSettings} disabled={loading}>Refresh</Button>
      </div>
    </div>

    <div class="grid">
      <Card title="API access" subtitle="Token rotation and allowed origins">
        <div class="section">
          <dl>
            <div>
              <dt>Bearer token</dt>
              <dd>{settings.api.bearerTokenMasked ?? 'Not configured'}</dd>
            </div>
            <div>
              <dt>Last rotated</dt>
              <dd>
                {settings.api.lastRotatedAt
                  ? new Date(settings.api.lastRotatedAt).toLocaleString()
                  : 'Never'}
              </dd>
            </div>
            <div>
              <dt>Expires</dt>
              <dd>
                {settings.api.expiresAt
                  ? new Date(settings.api.expiresAt).toLocaleString()
                  : 'Indefinite'}
              </dd>
            </div>
          </dl>
          <Button variant="secondary" on:click={handleRotateToken} disabled={rotatingToken}>
            {rotatingToken ? 'Rotating…' : 'Rotate token'}
          </Button>
        </div>

        <div class="section">
          <label>
            <span>Allowed origins</span>
            <textarea
              bind:value={allowedOriginsText}
              rows={4}
              placeholder="https://operations.example"
            ></textarea>
          </label>
          <div class="actions">
            <Button variant="primary" on:click={handleOriginsSave} disabled={savingOrigins}>
              {savingOrigins ? 'Saving…' : 'Save origins'}
            </Button>
          </div>
        </div>
      </Card>

      <Card title="Proxy settings" subtitle="Edge proxy configuration">
        <div class="section">
          <label>
            <span>Base URL</span>
            <input type="url" bind:value={proxyBaseUrl} placeholder="https://proxy.internal" />
          </label>
          <label>
            <span>Timeout (ms)</span>
            <input type="number" bind:value={proxyTimeout} min={1000} step={500} />
          </label>
          <div class="proxy-stats">
            <div>
              <strong>Health</strong>
              <span class={settings.proxy.health}>{settings.proxy.health}</span>
            </div>
            <div>
              <strong>Latency</strong>
              <span>{settings.proxy.latencyMs} ms</span>
            </div>
            <div>
              <strong>Error rate</strong>
              <span>{(settings.proxy.errorRate * 100).toFixed(2)}%</span>
            </div>
          </div>
          <div class="actions">
            <Button variant="primary" on:click={handleProxySave} disabled={savingProxy}>
              {savingProxy ? 'Saving…' : 'Save proxy settings'}
            </Button>
          </div>
        </div>
      </Card>

      <Card title="Device pairing" subtitle="Manage onboarding of new devices">
        <div class="pairing">
          <div class="status">
            <p class="state">
              Status: {settings.pairing.active
                ? `Active (${pairingCountdown() ?? 'pending'})`
                : 'Inactive'}
            </p>
            <p class="method">Method: {pairingMethod.toUpperCase()}</p>
          </div>
          <div class="controls">
            <select value={pairingMethod} on:change={handlePairingMethodChange}>
              <option value="manual">Manual</option>
              <option value="qr">QR</option>
              <option value="auto">Auto</option>
            </select>
            <input type="number" min={30} max={600} bind:value={pairingDuration} />
            {#if settings.pairing.active}
              <Button variant="ghost" on:click={handleCancelPairing} disabled={pairingInFlight}
                >Stop</Button
              >
            {:else}
              <Button variant="secondary" on:click={handleStartPairing} disabled={pairingInFlight}>
                {pairingInFlight ? 'Starting…' : 'Start pairing'}
              </Button>
            {/if}
          </div>
        </div>

        <div class="pairing-flex">
          <div class="panel">
            <h4>Discovered devices</h4>
            {#if !settings.pairing.discovered.length}
              <p class="muted">No devices discovered yet.</p>
            {:else}
              <ul>
                {#each settings.pairing.discovered as candidate (candidate.id)}
                  <li>
                    <div>
                      <strong>{candidate.name}</strong>
                      <span>{candidate.capability} · signal {candidate.signal}</span>
                    </div>
                    <Button
                      variant="secondary"
                      on:click={() => handleClaimDevice(candidate.id)}
                      disabled={pairingInFlight}
                    >
                      Approve
                    </Button>
                  </li>
                {/each}
              </ul>
            {/if}
          </div>
          <div class="panel">
            <h4>Recent history</h4>
            {#if !settings.pairing.history.length}
              <p class="muted">No recent pairing events.</p>
            {:else}
              <ul>
                {#each settings.pairing.history.slice(0, 5) as entry (entry.id)}
                  <li>
                    <strong>{entry.deviceId}</strong>
                    <span
                      >{entry.status === 'success' ? 'Paired' : 'Failed'} · {new Date(
                        entry.completedAt
                      ).toLocaleString()}</span
                    >
                    {#if entry.note}
                      <em>{entry.note}</em>
                    {/if}
                  </li>
                {/each}
              </ul>
            {/if}
          </div>
        </div>
      </Card>

      <Card title="Operators" subtitle="Manage access for your team">
        <div class="operators">
          <form class="invite" on:submit|preventDefault={handleInvite}>
            <div class="fields">
              <label>
                <span>Name</span>
                <input type="text" bind:value={newOperator.name} placeholder="Jane Doe" />
              </label>
              <label>
                <span>Email</span>
                <input type="email" bind:value={newOperator.email} placeholder="jane@example.com" />
              </label>
              <label>
                <span>Role</span>
                <select value={newOperator.roles[0]} on:change={(event) => (newOperator = { ...newOperator, roles: [(event.target as HTMLSelectElement).value] })}>
                  {#each settings.roles as role (role.id)}
                    <option value={role.id}>{role.name}</option>
                  {/each}
                </select>
              </label>
            </div>
            <div class="actions">
              <Button variant="primary" type="submit" disabled={inviting}>
                {inviting ? 'Inviting…' : 'Send invite'}
              </Button>
            </div>
            {#if inviteError}
              <p class="error" role="alert">{inviteError}</p>
            {/if}
          </form>

          <table>
            <thead>
              <tr>
                <th>Name</th>
                <th>Email</th>
                <th>Roles</th>
                <th>Status</th>
                <th>Last active</th>
                <th></th>
              </tr>
            </thead>
            <tbody>
              {#each settings.operators as operator (operator.id)}
                <tr>
                  <td>{operator.name}</td>
                  <td>{operator.email}</td>
                  <td>{operator.roles.join(', ')}</td>
                  <td>{operator.status}</td>
                  <td
                    >{operator.lastActiveAt
                      ? new Date(operator.lastActiveAt).toLocaleString()
                      : '—'}</td
                  >
                  <td>
                    <Button
                      variant="ghost"
                      on:click={() => handleRemoveOperator(operator.id)}
                      disabled={removing.has(operator.id)}
                    >
                      Remove
                    </Button>
                  </td>
                </tr>
              {/each}
            </tbody>
          </table>
        </div>
      </Card>
    </div>
  {/if}
</div>

<style>
  .settings-page {
    display: flex;
    flex-direction: column;
    gap: var(--spacing-6);
  }

  .loading {
    display: grid;
    gap: var(--spacing-4);
  }

  .header {
    display: flex;
    justify-content: space-between;
    align-items: center;
  }

  .header h1 {
    margin: 0;
  }

  .header p {
    margin: 0;
    color: var(--color-text-muted);
  }

  .grid {
    display: grid;
    gap: var(--spacing-6);
  }

  .section {
    display: grid;
    gap: var(--spacing-3);
  }

  dl {
    display: grid;
    gap: var(--spacing-2);
    margin: 0;
  }

  dt {
    font-size: var(--font-size-xs);
    color: var(--color-text-muted);
  }

  dd {
    margin: 0;
    font-size: var(--font-size-sm);
  }

  textarea,
  input,
  select {
    width: 100%;
    padding: var(--spacing-2) var(--spacing-3);
    border-radius: var(--radius-md);
    border: 1px solid rgba(148, 163, 184, 0.3);
    background: rgba(11, 23, 45, 0.4);
    color: var(--color-text);
  }

  textarea {
    resize: vertical;
  }

  .actions {
    display: flex;
    justify-content: flex-end;
  }

  .proxy-stats {
    display: grid;
    grid-template-columns: repeat(auto-fit, minmax(8rem, 1fr));
    gap: var(--spacing-3);
  }

  .proxy-stats span.ok {
    color: var(--color-emerald-300);
  }

  .proxy-stats span.degraded {
    color: var(--color-yellow-300);
  }

  .proxy-stats span.offline {
    color: var(--color-red-300);
  }

  .pairing {
    display: grid;
    gap: var(--spacing-3);
  }

  .pairing .controls {
    display: flex;
    gap: var(--spacing-3);
    flex-wrap: wrap;
    align-items: center;
  }

  .pairing-flex {
    display: grid;
    gap: var(--spacing-4);
    grid-template-columns: repeat(auto-fit, minmax(16rem, 1fr));
  }

  .panel {
    display: grid;
    gap: var(--spacing-3);
    background: rgba(11, 23, 45, 0.3);
    border-radius: var(--radius-md);
    padding: var(--spacing-4);
    border: 1px solid rgba(148, 163, 184, 0.15);
  }

  .panel ul {
    list-style: none;
    margin: 0;
    padding: 0;
    display: grid;
    gap: var(--spacing-3);
  }

  .panel li {
    display: flex;
    justify-content: space-between;
    gap: var(--spacing-3);
    align-items: center;
  }

  .muted {
    margin: 0;
    color: var(--color-text-muted);
  }

  .operators {
    display: grid;
    gap: var(--spacing-4);
  }

  .invite {
    display: grid;
    gap: var(--spacing-3);
    background: rgba(15, 23, 42, 0.35);
    border-radius: var(--radius-md);
    padding: var(--spacing-4);
    border: 1px solid rgba(148, 163, 184, 0.15);
  }

  .invite .fields {
    display: grid;
    gap: var(--spacing-3);
    grid-template-columns: repeat(auto-fit, minmax(12rem, 1fr));
  }

  table {
    width: 100%;
    border-collapse: collapse;
  }

  th,
  td {
    padding: var(--spacing-2) var(--spacing-3);
    border-bottom: 1px solid rgba(148, 163, 184, 0.1);
    text-align: left;
    font-size: var(--font-size-sm);
  }

  th {
    font-size: var(--font-size-xs);
    text-transform: uppercase;
    color: var(--color-text-muted);
  }

  .error {
    margin: 0;
    color: var(--color-red-300);
    font-size: var(--font-size-sm);
  }

  @media (max-width: 768px) {
    .header {
      flex-direction: column;
      gap: var(--spacing-3);
      align-items: flex-start;
    }
  }
</style><|MERGE_RESOLUTION|>--- conflicted
+++ resolved
@@ -32,18 +32,6 @@
   let inviting = false;
   let removing = new SvelteSet<string>();
 
-<<<<<<< HEAD
-let proxyBaseUrl = settings?.proxy.baseUrl ?? '';
-let proxyTimeout = settings?.proxy.timeoutMs ?? 8000;
-let allowedOriginsText = settings?.api.allowedOrigins.join('\n') ?? '';
-let pairingDuration = 120;
-let pairingMethod: SettingsState['pairing']['method'] = settings?.pairing.method ?? 'manual';
-let newOperator: Pick<OperatorAccount, 'name' | 'email' | 'roles'> = {
-  name: '',
-  email: '',
-  roles: ['viewer']
-};
-=======
   let proxyBaseUrl = settings?.proxy.baseUrl ?? '';
   let proxyTimeout = settings?.proxy.timeoutMs ?? 8000;
   let allowedOriginsText = settings?.api.allowedOrigins.join('\n') ?? '';
@@ -54,7 +42,6 @@
     email: '',
     roles: ['viewer'],
   };
->>>>>>> 64ea23ca
 
   let inviteError: string | null = null;
 
