import type { PageLoad } from './$types';
<<<<<<< HEAD
import { getCameraOverview } from '$lib/api/camera-operations';
import type { CameraState } from '$lib/types';
=======
import { loadCameraState } from '$lib/api/camera-operations';
>>>>>>> 844c913d

export const load: PageLoad = async ({ fetch, depends }) => {
  depends('app:camera');

  try {
<<<<<<< HEAD
    const camera = await getCameraOverview({ fetch });
    return { camera, error: null as string | null } satisfies { camera: CameraState; error: string | null };
=======
    const camera = await loadCameraState({ fetch });
    return { camera, error: null };
>>>>>>> 844c913d
  } catch (error) {
    const message = error instanceof Error ? error.message : 'Unable to load camera state';
    return { camera: null, error: message };
  }
};<|MERGE_RESOLUTION|>--- conflicted
+++ resolved
@@ -1,22 +1,13 @@
 import type { PageLoad } from './$types';
-<<<<<<< HEAD
-import { getCameraOverview } from '$lib/api/camera-operations';
+import { loadCameraState } from '$lib/api/camera-operations';
 import type { CameraState } from '$lib/types';
-=======
-import { loadCameraState } from '$lib/api/camera-operations';
->>>>>>> 844c913d
 
 export const load: PageLoad = async ({ fetch, depends }) => {
   depends('app:camera');
 
   try {
-<<<<<<< HEAD
-    const camera = await getCameraOverview({ fetch });
+    const camera = await loadCameraState({ fetch });
     return { camera, error: null as string | null } satisfies { camera: CameraState; error: string | null };
-=======
-    const camera = await loadCameraState({ fetch });
-    return { camera, error: null };
->>>>>>> 844c913d
   } catch (error) {
     const message = error instanceof Error ? error.message : 'Unable to load camera state';
     return { camera: null, error: message };
