import type { PageLoad } from './$types';
import { apiClient } from '$lib/api/client';
<<<<<<< HEAD
import { getAudioOverview } from '$lib/api/audio-operations';
=======
import { featureFlags } from '$lib/config/features';
>>>>>>> 183760af

interface ModuleResult<T> {
  data: T | null;
  error: string | null;
}

async function toResult<T>(promise: Promise<T>): Promise<ModuleResult<T>> {
  try {
    const data = await promise;
    return { data, error: null };
  } catch (error) {
    const message = error instanceof Error ? error.message : 'Unknown error';
    return { data: null, error: message };
  }
}

export const load: PageLoad = async ({ fetch, depends }) => {
  depends('app:dashboard');
  const audioPromise = toResult(apiClient.fetchAudio({ fetch }));
  const videoPromise = featureFlags.video
    ? toResult(apiClient.fetchVideo({ fetch }))
    : Promise.resolve<ModuleResult<Awaited<ReturnType<typeof apiClient.fetchVideo>>>>({ data: null, error: null });
  const zigbeePromise = featureFlags.zigbee
    ? toResult(apiClient.fetchZigbee({ fetch }))
    : Promise.resolve<ModuleResult<Awaited<ReturnType<typeof apiClient.fetchZigbee>>>>({ data: null, error: null });
  const cameraPromise = featureFlags.camera
    ? toResult(apiClient.fetchCamera({ fetch }))
    : Promise.resolve<ModuleResult<Awaited<ReturnType<typeof apiClient.fetchCamera>>>>({ data: null, error: null });

  const [audio, video, zigbee, camera] = await Promise.all([
<<<<<<< HEAD
    toResult(getAudioOverview({ fetch })),
    toResult(apiClient.fetchVideo({ fetch })),
    toResult(apiClient.fetchZigbee({ fetch })),
    toResult(apiClient.fetchCamera({ fetch }))
=======
    audioPromise,
    videoPromise,
    zigbeePromise,
    cameraPromise
>>>>>>> 183760af
  ]);

  return {
    audio,
    video,
    zigbee,
    camera
  };
};<|MERGE_RESOLUTION|>--- conflicted
+++ resolved
@@ -1,10 +1,8 @@
 import type { PageLoad } from './$types';
 import { apiClient } from '$lib/api/client';
-<<<<<<< HEAD
 import { getAudioOverview } from '$lib/api/audio-operations';
-=======
 import { featureFlags } from '$lib/config/features';
->>>>>>> 183760af
+
 
 interface ModuleResult<T> {
   data: T | null;
@@ -35,17 +33,15 @@
     : Promise.resolve<ModuleResult<Awaited<ReturnType<typeof apiClient.fetchCamera>>>>({ data: null, error: null });
 
   const [audio, video, zigbee, camera] = await Promise.all([
-<<<<<<< HEAD
+
     toResult(getAudioOverview({ fetch })),
     toResult(apiClient.fetchVideo({ fetch })),
     toResult(apiClient.fetchZigbee({ fetch })),
     toResult(apiClient.fetchCamera({ fetch }))
-=======
     audioPromise,
     videoPromise,
     zigbeePromise,
     cameraPromise
->>>>>>> 183760af
   ]);
 
   return {
