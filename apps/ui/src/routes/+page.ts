--- conflicted
+++ resolved
@@ -1,13 +1,8 @@
 import type { PageLoad } from './$types';
 import { apiClient } from '$lib/api/client';
 import { getAudioOverview } from '$lib/api/audio-operations';
-<<<<<<< HEAD
-import { getCameraOverview } from '$lib/api/camera-operations';
-=======
 import { loadCameraState } from '$lib/api/camera-operations';
 import { featureFlags } from '$lib/config/features';
-
->>>>>>> 844c913d
 
 interface ModuleResult<T> {
   data: T | null;
@@ -26,6 +21,7 @@
 
 export const load: PageLoad = async ({ fetch, depends }) => {
   depends('app:dashboard');
+
   const audioPromise = toResult(getAudioOverview({ fetch }));
   const videoPromise = featureFlags.video
     ? toResult(apiClient.fetchVideo({ fetch }))
@@ -38,17 +34,10 @@
     : Promise.resolve<ModuleResult<Awaited<ReturnType<typeof loadCameraState>>>>({ data: null, error: null });
 
   const [audio, video, zigbee, camera] = await Promise.all([
-<<<<<<< HEAD
-    toResult(getAudioOverview({ fetch })),
-    toResult(apiClient.fetchVideo({ fetch })),
-    toResult(apiClient.fetchZigbee({ fetch })),
-    toResult(getCameraOverview({ fetch }))
-=======
     audioPromise,
     videoPromise,
     zigbeePromise,
     cameraPromise
->>>>>>> 844c913d
   ]);
 
   return {
