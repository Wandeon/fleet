--- conflicted
+++ resolved
@@ -342,47 +342,40 @@
   }
 
   const fetchImpl = ensureFetch(options.fetch);
-<<<<<<< HEAD
-
-=======
->>>>>>> b4c99619
+  const normalized = Math.max(0, Math.min(2, volumePercent / 100));
+
+  // Try the control-plane endpoint first (preferred, aligns with OpenAPI).
   try {
     await rawRequest(`/audio/devices/${deviceId}/volume`, {
       method: 'POST',
       headers: jsonHeaders,
-<<<<<<< HEAD
-      body: JSON.stringify({ volumePercent }),
-=======
-      body: JSON.stringify({ volume: Math.max(0, Math.min(2, volumePercent / 100)) }),
->>>>>>> b4c99619
-      fetch: fetchImpl as RequestOptions['fetch']
-    });
-  } catch (error) {
+      body: JSON.stringify({ volume: normalized }),
+      fetch: fetchImpl as RequestOptions['fetch']
+    });
+  } catch (error) {
+    // Fallback path for environments where /audio/devices/{id}/volume isn't live yet.
     console.warn('TODO(backlog): implement /audio/devices/{id}/volume endpoint', error);
-    await AudioApi.setVolume(deviceId, {
-      volume: Math.max(0, Math.min(2, volumePercent / 100))
-    });
-<<<<<<< HEAD
+    await AudioApi.setVolume(deviceId, { volume: normalized });
+    try {
+      return mapDeviceFromApi(await AudioApi.getDevice(deviceId));
+    } catch (fallbackErr) {
+      console.warn('Fallback getDevice failed after setVolume', fallbackErr);
+      throw fallbackErr;
+    }
+  }
+
+  // Read back latest status from control-plane; if that fails, fallback to legacy client.
+  try {
+    const latest = await rawRequest<AudioDeviceStatus>(`/audio/devices/${deviceId}`, {
+      fetch: fetchImpl as RequestOptions['fetch']
+    });
+    return mapDeviceFromApi(latest);
+  } catch (error) {
+    console.warn('TODO(backlog): implement /audio/devices/{id} endpoint', error);
+    // Final fallback: legacy client read
     return mapDeviceFromApi(await AudioApi.getDevice(deviceId));
   }
-
-  try {
-    const device = await rawRequest<AudioDeviceStatus>(`/audio/devices/${deviceId}`, {
-      fetch: fetchImpl as RequestOptions['fetch']
-    });
-    if (device) {
-      return mapDeviceFromApi(device);
-    }
-  } catch (error) {
-    console.warn('TODO(backlog): implement /audio/devices/{id} endpoint', error);
-  }
-=======
-  }
-
-  const latest = await rawRequest<AudioDeviceStatus>(`/audio/devices/${deviceId}`, {
-    fetch: fetchImpl as RequestOptions['fetch']
-  });
->>>>>>> b4c99619
+};
 
   if (latest) {
     return mapDeviceFromApi(latest);
