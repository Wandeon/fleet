import type {
  AudioDeviceSnapshot,
  AudioPlaylist,
  AudioPlaylistTrack,
  AudioSession,
  AudioState,
  CameraEvent,
  CameraState,
  FleetOverviewState,
  LayoutData,
<<<<<<< HEAD
  FleetDeviceDetail,
  FleetOverview,
  LogEntry,
  LogSeverity,
  LogsFilterState,
  LogsSnapshot,
  LogSource,
=======
  LogsSnapshot,
>>>>>>> 844c913d
  PowerState,
  SettingsState,
  VideoState,
  ZigbeeState
} from '$lib/types';

const mockModules = import.meta.glob('./mocks/*.json', { eager: true }) as Record<string, { default: unknown }>;

const clone = <T>(value: T): T => {
  if (typeof structuredClone === 'function') {
    return structuredClone(value);
  }
  return JSON.parse(JSON.stringify(value)) as T;
};

function readMock<T>(name: string): T {
  const module = mockModules[`./mocks/${name}.json`];
  if (!module) {
    throw new Error(`Mock data for ${name} not found`);
  }

  return clone(module.default as T);
}

const uuid = (): string => {
  const cryptoRef = globalThis.crypto as Crypto | undefined;
  if (cryptoRef?.randomUUID) {
    return cryptoRef.randomUUID();
  }
  return Math.random().toString(16).slice(2);
};

const nowIso = () => new Date().toISOString();

let audioStateCache: AudioState | null = null;
let videoStateCache: VideoState | null = null;
let zigbeeStateCache: ZigbeeState | null = null;
let cameraStateCache: CameraState | null = null;
let logsStateCache: { entries: LogEntry[]; sources: LogSource[]; lastUpdated: string } | null = null;
let settingsStateCache: SettingsState | null = null;
let fleetOverviewCache: FleetOverview | null = null;
const fleetDeviceCache = new Map<string, FleetDeviceDetail>();

const getAudioState = (): AudioState => {
  if (!audioStateCache) {
    audioStateCache = readMock<AudioState>('audio');
  }
  return audioStateCache;
};

const commitAudioState = (next: AudioState): AudioState => {
  audioStateCache = next;
  return clone(next);
};

const getVideoState = (): VideoState => {
  if (!videoStateCache) {
    videoStateCache = readMock<VideoState>('video');
  }
  return videoStateCache;
};

const commitVideoState = (next: VideoState): VideoState => {
  videoStateCache = next;
  return clone(next);
};

const getZigbeeState = (): ZigbeeState => {
  if (!zigbeeStateCache) {
    zigbeeStateCache = readMock<ZigbeeState>('zigbee');
  }
  return zigbeeStateCache;
};

const commitZigbeeState = (next: ZigbeeState): ZigbeeState => {
  zigbeeStateCache = next;
  return clone(next);
};

const getCameraState = (): CameraState => {
  if (!cameraStateCache) {
    cameraStateCache = readMock<CameraState>('camera');
  }
  return cameraStateCache;
};

const commitCameraState = (next: CameraState): CameraState => {
  cameraStateCache = next;
  return clone(next);
};

const getLogsState = () => {
  if (!logsStateCache) {
    const { entries, sources, lastUpdated } = readMock<{
      entries: LogEntry[];
      sources: LogSource[];
      lastUpdated: string;
    }>('logs');
    logsStateCache = {
      entries,
      sources,
      lastUpdated
    };
  }
  return logsStateCache;
};

const commitLogsState = (next: { entries: LogEntry[]; sources: LogSource[]; lastUpdated: string }) => {
  logsStateCache = {
    entries: clone(next.entries),
    sources: clone(next.sources),
    lastUpdated: next.lastUpdated
  };
  return clone(logsStateCache);
};

const getSettingsState = (): SettingsState => {
  if (!settingsStateCache) {
    settingsStateCache = readMock<SettingsState>('settings');
  }
  return settingsStateCache;
};

const commitSettingsState = (next: SettingsState): SettingsState => {
  settingsStateCache = next;
  return clone(next);
};

const getFleetOverview = (): FleetOverview => {
  if (!fleetOverviewCache) {
    fleetOverviewCache = readMock<FleetOverview>('fleet');
  }
  return fleetOverviewCache;
};

const commitFleetOverview = (next: FleetOverview): FleetOverview => {
  fleetOverviewCache = next;
  return clone(next);
};

const getFleetDevice = (deviceId: string): FleetDeviceDetail => {
  if (fleetDeviceCache.has(deviceId)) {
    return fleetDeviceCache.get(deviceId)!;
  }
  const safeDeviceId = deviceId.replace(/[^a-z0-9\-]/gi, '-');
  const key = `fleet-device-${safeDeviceId}`;
  let detail: FleetDeviceDetail;
  try {
    detail = readMock<FleetDeviceDetail>(key);
  } catch {
    const overview = getFleetOverview();
    const summary =
      overview.devices.find((device) => device.id === deviceId) ?? overview.devices[0];
    detail = {
      summary,
      metrics: [],
      alerts: [],
      logs: [],
      actions: [],
      connections: []
    } satisfies FleetDeviceDetail;
  }
  fleetDeviceCache.set(deviceId, detail);
  return detail;
};

const commitFleetDevice = (deviceId: string, next: FleetDeviceDetail): FleetDeviceDetail => {
  fleetDeviceCache.set(deviceId, next);
  return clone(next);
};

const findTrackTitle = (state: AudioState, trackId: string | null): string | null => {
  if (!trackId) return null;
  const track = state.library.find((item) => item.id === trackId);
  return track ? track.title : null;
};

const refreshSessions = (state: AudioState) => {
  const activeIds = new Set(state.devices.filter((device) => device.playback.state === 'playing').map((device) => device.id));
  state.sessions = state.sessions.filter((session) => session.deviceIds.some((deviceId) => activeIds.has(deviceId)));
};

const severityRank: Record<LogSeverity, number> = {
  critical: 4,
  error: 3,
  warning: 2,
  info: 1,
  debug: 0
};

const normalizeSeverity = (value: unknown): LogSeverity => {
  if (typeof value === 'string') {
    const lower = value.trim().toLowerCase();
    if (lower === 'warn') return 'warning';
    if (lower === 'err') return 'error';
    if (lower === 'crit' || lower === 'fatal') return 'critical';
    if (lower in severityRank) {
      return lower as LogSeverity;
    }
  }
  if (typeof value === 'number') {
    if (value <= 0) return 'debug';
    if (value === 1) return 'info';
    if (value === 2) return 'warning';
    if (value === 3) return 'error';
    if (value >= 4) return 'critical';
  }
  return 'info';
};

const filterLogs = (entries: LogEntry[], filters: Partial<LogsFilterState>): LogEntry[] => {
  return entries.filter((entry) => {
    const severity = normalizeSeverity(entry.severity);
    if (filters.severity && filters.severity !== 'all') {
      const desired = filters.severity;
      if (severityRank[severity] < severityRank[desired as LogSeverity]) {
        return false;
      }
    }

    if (filters.sourceId && filters.sourceId !== 'all') {
      if (entry.source !== filters.sourceId && entry.deviceId !== filters.sourceId) {
        return false;
      }
    }

    if (filters.search) {
      const term = filters.search.toLowerCase();
      const values = [
        entry.message,
        entry.source,
        entry.deviceId ?? '',
        entry.module ?? '',
        entry.correlationId ?? ''
      ];
      if (!values.some((value) => value?.toLowerCase().includes(term))) {
        return false;
      }
    }

    return true;
  });
};

const sortLogsDesc = (entries: LogEntry[]): LogEntry[] =>
  [...entries].sort((a, b) => (a.timestamp < b.timestamp ? 1 : a.timestamp > b.timestamp ? -1 : 0));

const mockApiBase = {
  layout(): LayoutData {
    return readMock<LayoutData>('layout');
  },
  state(): FleetOverviewState {
    return readMock<FleetOverviewState>('state');
  },
  audio(): AudioState {
    return clone(getAudioState());
  },
  audioUpload(payload: {
    title: string;
    artist?: string | null;
    tags?: string[];
    fileName: string;
    fileSizeBytes: number;
    mimeType?: string;
    durationSeconds?: number;
  }) {
    const state = clone(getAudioState());
    const trackId = payload.fileName.replace(/\.[^.]+$/, '').toLowerCase().replace(/[^a-z0-9]+/g, '-') + '-' + uuid().slice(0, 6);
    const duration = payload.durationSeconds ?? Math.max(120, Math.min(420, Math.round(payload.fileSizeBytes / 40960)));

    const track = {
      id: trackId,
      title: payload.title,
      artist: payload.artist ?? null,
      durationSeconds: duration,
      format: payload.mimeType?.split('/').pop() ?? 'mp3',
      sizeBytes: payload.fileSizeBytes,
      tags: payload.tags ?? [],
      uploadedAt: nowIso()
    } satisfies AudioState['library'][number];

    state.library.push(track);
    commitAudioState(state);
    return clone(track);
  },
  audioCreatePlaylist(payload: {
    name: string;
    description?: string | null;
    loop: boolean;
    syncMode: AudioPlaylist['syncMode'];
    tracks: AudioPlaylistTrack[];
  }) {
    const state = clone(getAudioState());
    const playlist: AudioPlaylist = {
      id: `pl-${uuid()}`,
      name: payload.name,
      description: payload.description ?? null,
      loop: payload.loop,
      syncMode: payload.syncMode,
      createdAt: nowIso(),
      updatedAt: nowIso(),
      tracks: payload.tracks
    };

    state.playlists.push(playlist);
    commitAudioState(state);
    return clone(playlist);
  },
  audioUpdatePlaylist(id: string, payload: Partial<Omit<AudioPlaylist, 'id' | 'createdAt'>>) {
    const state = clone(getAudioState());
    const playlist = state.playlists.find((item) => item.id === id);
    if (!playlist) {
      throw new Error(`Playlist ${id} not found`);
    }

    if (payload.name !== undefined) playlist.name = payload.name;
    if (payload.description !== undefined) playlist.description = payload.description;
    if (payload.loop !== undefined) playlist.loop = payload.loop;
    if (payload.syncMode !== undefined) playlist.syncMode = payload.syncMode;
    if (payload.tracks !== undefined) playlist.tracks = payload.tracks;
    playlist.updatedAt = nowIso();

    commitAudioState(state);
    return clone(playlist);
  },
  audioDeletePlaylist(id: string) {
    const state = clone(getAudioState());
    state.playlists = state.playlists.filter((playlist) => playlist.id !== id);
    commitAudioState(state);
  },
  audioPlay(payload: {
    deviceIds: string[];
    playlistId?: string | null;
    assignments?: { deviceId: string; trackId: string; startOffsetSeconds?: number }[];
    trackId?: string | null;
    syncMode: AudioSession['syncMode'];
    resume?: boolean;
    startAtSeconds?: number;
    loop?: boolean;
  }): AudioState {
    const state = clone(getAudioState());
    const timestamp = nowIso();

    for (const deviceId of payload.deviceIds) {
      const device = state.devices.find((item) => item.id === deviceId);
      if (!device) continue;

      const assignment = payload.assignments?.find((item) => item.deviceId === deviceId);
      const trackId = assignment?.trackId ?? payload.trackId ?? null;
      device.playback.state = 'playing';
      device.playback.playlistId = payload.playlistId ?? null;
      device.playback.trackId = trackId;
      device.playback.trackTitle = findTrackTitle(state, trackId);
      device.playback.positionSeconds = payload.startAtSeconds ?? assignment?.startOffsetSeconds ?? 0;
      if (trackId) {
        const duration = state.library.find((item) => item.id === trackId)?.durationSeconds ?? 0;
        device.playback.durationSeconds = duration;
      }
      device.playback.startedAt = timestamp;
      device.playback.syncGroup = payload.syncMode !== 'independent' ? payload.syncMode : null;
      device.lastUpdated = timestamp;
    }

    const session: AudioSession = {
      id: `session-${uuid()}`,
      playlistId: payload.playlistId ?? null,
      deviceIds: payload.deviceIds,
      syncMode: payload.syncMode,
      state: 'playing',
      startedAt: timestamp
    };

    state.sessions.push(session);
    refreshSessions(state);
    return commitAudioState(state);
  },
  audioPause(deviceId: string): AudioDeviceSnapshot {
    const state = clone(getAudioState());
    const device = state.devices.find((item) => item.id === deviceId);
    if (!device) {
      throw new Error(`Device ${deviceId} not found`);
    }
    device.playback.state = 'paused';
    device.lastUpdated = nowIso();
    return commitAudioState(state).devices.find((item) => item.id === deviceId)!;
  },
  audioResume(deviceId: string): AudioDeviceSnapshot {
    const state = clone(getAudioState());
    const device = state.devices.find((item) => item.id === deviceId);
    if (!device) {
      throw new Error(`Device ${deviceId} not found`);
    }
    device.playback.state = 'playing';
    device.playback.startedAt = nowIso();
    device.lastUpdated = device.playback.startedAt;
    return commitAudioState(state).devices.find((item) => item.id === deviceId)!;
  },
  audioStop(deviceId: string): AudioDeviceSnapshot {
    const state = clone(getAudioState());
    const device = state.devices.find((item) => item.id === deviceId);
    if (!device) {
      throw new Error(`Device ${deviceId} not found`);
    }
    device.playback.state = 'idle';
    device.playback.trackId = null;
    device.playback.trackTitle = null;
    device.playback.playlistId = null;
    device.playback.positionSeconds = 0;
    device.playback.durationSeconds = 0;
    device.playback.startedAt = null;
    device.playback.syncGroup = null;
    device.lastUpdated = nowIso();
    refreshSessions(state);
    return commitAudioState(state).devices.find((item) => item.id === deviceId)!;
  },
  audioSeek(deviceId: string, positionSeconds: number): AudioDeviceSnapshot {
    const state = clone(getAudioState());
    const device = state.devices.find((item) => item.id === deviceId);
    if (!device) {
      throw new Error(`Device ${deviceId} not found`);
    }
    device.playback.positionSeconds = Math.max(0, Math.round(positionSeconds));
    device.lastUpdated = nowIso();
    return commitAudioState(state).devices.find((item) => item.id === deviceId)!;
  },
  audioSetVolume(deviceId: string, volumePercent: number): AudioDeviceSnapshot {
    const state = clone(getAudioState());
    const device = state.devices.find((item) => item.id === deviceId);
    if (!device) {
      throw new Error(`Device ${deviceId} not found`);
    }
    device.volumePercent = Math.max(0, Math.min(200, Math.round(volumePercent)));
    device.lastUpdated = nowIso();
    return commitAudioState(state).devices.find((item) => item.id === deviceId)!;
  },
  audioSetMasterVolume(volumePercent: number): AudioState {
    const state = clone(getAudioState());
    state.masterVolume = Math.max(0, Math.min(200, Math.round(volumePercent)));
    return commitAudioState(state);
  },
  video(): VideoState {
    return clone(getVideoState());
  },
  videoSetPower(power: PowerState): VideoState {
    const state = clone(getVideoState());
    state.power = power;
    if (state.livePreview) {
      state.livePreview = {
        ...state.livePreview,
        status: power === 'on' ? 'ready' : 'connecting',
        startedAt: nowIso()
      };
    }
    state.lastSignal = nowIso();
    return commitVideoState(state);
  },
  videoSetInput(inputId: string): VideoState {
    const state = clone(getVideoState());
    state.input = inputId;
    if (state.livePreview) {
      state.livePreview = {
        ...state.livePreview,
        status: 'connecting',
        startedAt: nowIso(),
        streamUrl: state.livePreview.streamUrl.replace(/(input=)[^&]*/, `$1${encodeURIComponent(inputId)}`)
      };
    }
    state.lastSignal = nowIso();
    return commitVideoState(state);
  },
  videoSetVolume(volume: number): VideoState {
    const state = clone(getVideoState());
    state.volume = Math.max(0, Math.min(100, Math.round(volume)));
    return commitVideoState(state);
  },
  videoSetMute(muted: boolean): VideoState {
    const state = clone(getVideoState());
    state.muted = muted;
    return commitVideoState(state);
  },
  zigbee(): ZigbeeState {
    return clone(getZigbeeState());
  },
  zigbeeStartPairing(durationSeconds = 60) {
    const state = clone(getZigbeeState());
    const expiresAt = new Date(Date.now() + durationSeconds * 1000).toISOString();
    state.pairing = {
      active: true,
      expiresAt,
      discovered: []
    };
    return commitZigbeeState(state).pairing;
  },
  zigbeeStopPairing() {
    const state = clone(getZigbeeState());
    if (state.pairing) {
      state.pairing.active = false;
    }
    return commitZigbeeState(state).pairing;
  },
  zigbeeDiscoverCandidate() {
    const state = clone(getZigbeeState());
    if (!state.pairing || !state.pairing.active) {
      return commitZigbeeState(state).pairing;
    }
    const id = `zigbee-${Math.random().toString(16).slice(2, 8)}`;
    state.pairing.discovered.push({
      id,
      name: `Discovered ${id.slice(-3).toUpperCase()}`,
      type: Math.random() > 0.5 ? 'Sensor' : 'Dimmer',
      signal: Math.floor(50 + Math.random() * 40)
    });
    return commitZigbeeState(state).pairing;
  },
  zigbeeConfirmPairing(deviceId: string) {
    const state = clone(getZigbeeState());
    if (!state.pairing) {
      throw new Error('Pairing session not active');
    }
    const index = state.pairing.discovered.findIndex((item) => item.id === deviceId);
    if (index === -1) {
      throw new Error(`Discovered device ${deviceId} not found`);
    }
    const candidate = state.pairing.discovered.splice(index, 1)[0];
    state.devices.push({
      id: candidate.id,
      name: candidate.name,
      type: candidate.type,
      state: 'inactive',
      lastSeen: nowIso(),
      battery: 100
    });
    state.pairing.active = false;
    return commitZigbeeState(state);
  },
  zigbeeRunAction(deviceId: string, actionId: string) {
    const state = clone(getZigbeeState());
    const device = state.devices.find((item) => item.id === deviceId);
    if (device) {
      if (actionId === 'open') {
        device.state = 'open';
      } else if (actionId === 'close') {
        device.state = 'closed';
      } else {
        device.state = 'active';
      }
      device.lastSeen = nowIso();
    }
    return commitZigbeeState(state);
  }
};

type MockApiExtensions = {
  camera(): CameraState;
  cameraSelect(cameraId: string): CameraState;
  cameraAcknowledge(eventId: string): CameraState;
  cameraAddEvent(event: Omit<CameraEvent, 'id' | 'timestamp'> & { id?: string; timestamp?: string }): CameraEvent;
  cameraRefreshPreview(cameraId?: string): CameraState;
  logsSnapshot(filters?: Partial<LogsFilterState> & { limit?: number; cursor?: string | null }): LogsSnapshot;
  logsAppend(entry: Partial<LogEntry> & { message: string; severity?: LogSeverity; source?: string }): LogEntry;
  logsStream(filters: Partial<LogsFilterState>, onEvent: (entry: LogEntry) => void): () => void;
  settings(): SettingsState;
  settingsUpdate(partial: Partial<SettingsState>): SettingsState;
  settingsUpdateApi(partial: Partial<SettingsState['api']>): SettingsState;
  settingsUpdateProxy(partial: Partial<SettingsState['proxy']>): SettingsState;
  settingsRotateToken(): SettingsState;
  settingsStartPairing(method: SettingsState['pairing']['method'], durationSeconds?: number): SettingsState;
  settingsCancelPairing(): SettingsState;
  settingsClaimDiscovered(
    candidateId: string,
    overrides?: { deviceId?: string; note?: string; status?: 'success' | 'error' }
  ): SettingsState;
  fleetOverview(): FleetOverview;
  fleetDevice(deviceId: string): FleetDeviceDetail;
  fleetExecuteAction(deviceId: string, actionId: string): FleetDeviceDetail;
};

type MockApi = typeof mockApiBase & MockApiExtensions;

export const mockApi = mockApiBase as MockApi;

const mockApiExtensions: MockApiExtensions = {
  camera(): CameraState {
    return clone(getCameraState());
  },
  cameraSelect(cameraId: string): CameraState {
    const state = clone(getCameraState());
    if (!state.devices.some((device) => device.id === cameraId)) {
      return clone(state);
    }
    state.activeCameraId = cameraId;
    const active = state.devices.find((device) => device.id === cameraId)!;
    state.overview = {
      ...state.overview,
      streamUrl: active.streamUrl ?? state.overview.streamUrl,
      previewImage: active.stillUrl ?? state.overview.previewImage,
      health: active.status,
      updatedAt: nowIso(),
      lastMotion: state.events.find((event) => event.cameraId === cameraId)?.timestamp ?? state.overview.lastMotion
    };
    return commitCameraState(state);
  },
  cameraAcknowledge(eventId: string): CameraState {
    const state = clone(getCameraState());
    const event = state.events.find((item) => item.id === eventId);
    if (event) {
      event.acknowledged = true;
    }
    return commitCameraState(state);
  },
<<<<<<< HEAD
  cameraAddEvent(event: Omit<CameraEvent, 'id' | 'timestamp'> & { id?: string; timestamp?: string }): CameraEvent {
    const state = clone(getCameraState());
    const entry: CameraEvent = {
      id: event.id ?? `cam-evt-${uuid().slice(0, 6)}`,
      timestamp: event.timestamp ?? nowIso(),
      acknowledged: false,
      tags: [],
      detections: [],
      ...event
    };
    state.events.unshift(entry);
    state.overview.lastMotion = entry.timestamp;
    state.overview.updatedAt = nowIso();
    commitCameraState(state);
    return clone(entry);
  },
  cameraRefreshPreview(cameraId?: string): CameraState {
    const state = clone(getCameraState());
    const activeId = cameraId ?? state.activeCameraId;
    if (activeId) {
      const device = state.devices.find((item) => item.id === activeId);
      if (device) {
        state.overview.streamUrl = device.streamUrl ?? state.overview.streamUrl;
        state.overview.previewImage = device.stillUrl ?? state.overview.previewImage;
        state.overview.health = device.status;
      }
    }
    state.overview.updatedAt = nowIso();
    return commitCameraState(state);
  },
  logsSnapshot(filters: Partial<LogsFilterState> & { limit?: number; cursor?: string | null } = {}): LogsSnapshot {
    const state = getLogsState();
    const filtered = filterLogs(sortLogsDesc(state.entries), filters);
    const limited = typeof filters.limit === 'number' ? filtered.slice(0, Math.max(filters.limit, 0)) : filtered;
    const snapshot: LogsSnapshot = {
      entries: clone(limited),
      sources: clone(state.sources),
      cursor: limited.at(-1)?.id ?? null,
      lastUpdated: nowIso()
    };
    commitLogsState({
      entries: state.entries,
      sources: state.sources,
      lastUpdated: snapshot.lastUpdated
    });
    return snapshot;
  },
  logsAppend(entry: Partial<LogEntry> & { message: string; severity?: LogSeverity; source?: string }): LogEntry {
    const state = getLogsState();
    const source = entry.source ?? 'control-plane';
    const severity = normalizeSeverity(entry.severity ?? 'info');
    const record: LogEntry = {
      id: entry.id ?? `log-${uuid().slice(0, 8)}`,
      timestamp: entry.timestamp ?? nowIso(),
      severity,
      message: entry.message,
      source,
      module: entry.module ?? 'system',
      deviceId: entry.deviceId ?? null,
      correlationId: entry.correlationId ?? null,
      context: entry.context ?? null
    };
    const nextEntries = [...state.entries, record];
    commitLogsState({ entries: nextEntries, sources: state.sources, lastUpdated: nowIso() });
    return clone(record);
  },
  logsStream(filters: Partial<LogsFilterState>, onEvent: (entry: LogEntry) => void): () => void {
    const interval = setInterval(() => {
      const generated: Partial<LogEntry> & { message: string; severity?: LogSeverity; source?: string } = {
        message: 'Mock heartbeat ok',
        severity: filters.severity && filters.severity !== 'all' ? (filters.severity as LogSeverity) : undefined,
        source: filters.sourceId && filters.sourceId !== 'all' ? filters.sourceId : 'control-plane',
        module: filters.sourceId && filters.sourceId?.startsWith('pi-') ? 'device' : 'system'
      };
      const newEntry = mockApi.logsAppend(generated);
      if (!filters.search) {
        onEvent(newEntry);
        return;
      }
      const matches = filterLogs([newEntry], filters);
      if (matches.length) {
        onEvent(matches[0]!);
      }
    }, 5000);
    return () => clearInterval(interval);
  },
  settings(): SettingsState {
    return clone(getSettingsState());
  },
  settingsUpdate(partial: Partial<SettingsState>): SettingsState {
    const current = clone(getSettingsState());
    const next: SettingsState = {
      ...current,
      ...partial,
      api: { ...current.api, ...(partial.api ?? {}) },
      proxy: { ...current.proxy, ...(partial.proxy ?? {}) },
      pairing: { ...current.pairing, ...(partial.pairing ?? {}) },
      operators: partial.operators ? clone(partial.operators) : current.operators,
      roles: partial.roles ? clone(partial.roles) : current.roles,
      pendingRestart: partial.pendingRestart ?? current.pendingRestart,
      lastSavedAt: nowIso()
    };
    return commitSettingsState(next);
  },
  settingsUpdateApi(partial: Partial<SettingsState['api']>): SettingsState {
    return mockApi.settingsUpdate({ api: { ...getSettingsState().api, ...partial } });
  },
  settingsUpdateProxy(partial: Partial<SettingsState['proxy']>): SettingsState {
    return mockApi.settingsUpdate({ proxy: { ...getSettingsState().proxy, ...partial } });
  },
  settingsRotateToken(): SettingsState {
    const rotated = `sk_live_${uuid().slice(0, 4)}****${uuid().slice(-4)}`;
    const expires = new Date(Date.now() + 14 * 24 * 3600 * 1000).toISOString();
    return mockApi.settingsUpdate({
      api: {
        ...getSettingsState().api,
        bearerTokenMasked: rotated,
        lastRotatedAt: nowIso(),
        expiresAt: expires
      },
      pendingRestart: true
    });
  },
  settingsStartPairing(method: SettingsState['pairing']['method'], durationSeconds = 120): SettingsState {
    const expiresAt = new Date(Date.now() + durationSeconds * 1000).toISOString();
    const candidates = getSettingsState().pairing.discovered ?? [];
    return mockApi.settingsUpdate({
      pairing: {
        ...getSettingsState().pairing,
        active: true,
        method,
        expiresAt,
        discovered: clone(candidates)
      }
    });
  },
  settingsCancelPairing(): SettingsState {
    return mockApi.settingsUpdate({
      pairing: {
        ...getSettingsState().pairing,
        active: false,
        expiresAt: null
      }
    });
  },
  settingsClaimDiscovered(candidateId: string, overrides: { deviceId?: string; note?: string; status?: 'success' | 'error' } = {}): SettingsState {
    const current = clone(getSettingsState());
    const remaining = current.pairing.discovered.filter((item) => item.id !== candidateId);
    const candidate = current.pairing.discovered.find((item) => item.id === candidateId);
    const history = [...current.pairing.history];
    if (candidate) {
      history.unshift({
        id: `pair-${uuid().slice(0, 6)}`,
        completedAt: nowIso(),
        deviceId: overrides.deviceId ?? candidate.id,
        status: overrides.status ?? 'success',
        note: overrides.note ?? `Paired ${candidate.name}`
      });
    }
    return mockApi.settingsUpdate({
      pairing: {
        ...current.pairing,
        active: false,
        expiresAt: null,
        discovered: remaining,
        history
      }
    });
  },
  fleetOverview(): FleetOverview {
    return clone(getFleetOverview());
  },
  fleetDevice(deviceId: string): FleetDeviceDetail {
    return clone(getFleetDevice(deviceId));
  },
  fleetExecuteAction(deviceId: string, actionId: string): FleetDeviceDetail {
    const detail = clone(getFleetDevice(deviceId));
    detail.logs.unshift({
      id: `action-${uuid().slice(0, 6)}`,
      timestamp: nowIso(),
      severity: actionId === 'reboot' ? 'warning' : 'info',
      message: `Executed ${actionId}`,
      source: deviceId,
      module: detail.summary.module,
      deviceId,
      correlationId: uuid(),
      context: { actionId }
    });
    if (actionId === 'reboot') {
      detail.alerts.unshift({
        id: `alert-${uuid().slice(0, 6)}`,
        message: 'Device reboot initiated from control plane',
        severity: 'warning',
        createdAt: nowIso(),
        acknowledged: false
      });
      detail.summary.status = 'online';
    }
    commitFleetDevice(deviceId, detail);
    const overview = clone(getFleetOverview());
    overview.devices = overview.devices.map((device) =>
      device.id === deviceId ? { ...device, status: detail.summary.status, lastSeen: nowIso() } : device
    );
    commitFleetOverview(overview);
    return clone(detail);
=======
  cameraSummary() {
    const snapshot = readMock<CameraState>('camera');
    return snapshot.summary;
  },
  cameraEvents() {
    const snapshot = readMock<CameraState>('camera');
    return {
      items: snapshot.events,
      updatedAt: snapshot.summary.updatedAt
    };
  },
  cameraPreview(id: string) {
    const snapshot = readMock<CameraState>('camera');
    const preview = snapshot.preview;
    if (!preview || (preview.cameraId && preview.cameraId !== id)) {
      return {
        cameraId: id,
        status: 'unavailable',
        posterUrl: preview?.posterUrl ?? null,
        streamUrl: null,
        reason: preview?.reason ?? 'Preview not available in mock data',
        updatedAt: snapshot.summary.updatedAt
      } satisfies CameraState['preview'];
    }
    return preview;
  },
  logs(): LogsSnapshot {
    return readMock<LogsSnapshot>('logs');
>>>>>>> 844c913d
  }
}

Object.assign(mockApi, mockApiExtensions);<|MERGE_RESOLUTION|>--- conflicted
+++ resolved
@@ -6,19 +6,16 @@
   AudioState,
   CameraEvent,
   CameraState,
+  DeviceStatus,
+  FleetDeviceDetail,
+  FleetOverview,
   FleetOverviewState,
   LayoutData,
-<<<<<<< HEAD
-  FleetDeviceDetail,
-  FleetOverview,
   LogEntry,
   LogSeverity,
   LogsFilterState,
   LogsSnapshot,
   LogSource,
-=======
-  LogsSnapshot,
->>>>>>> 844c913d
   PowerState,
   SettingsState,
   VideoState,
@@ -573,11 +570,43 @@
 
 type MockApiExtensions = {
   camera(): CameraState;
+  cameraSummary(): {
+    status: 'online' | 'offline' | 'degraded';
+    updatedAt: string;
+    reason: string | null;
+    cameras: Array<{
+      id: string;
+      name: string;
+      status: 'online' | 'offline' | 'degraded';
+      lastSeen?: string | null;
+      reason?: string | null;
+    }>;
+  };
+  cameraEvents(): {
+    items: Array<{
+      id: string;
+      ts: string;
+      message: string;
+      severity: 'info' | 'warn' | 'error';
+      cameraId?: string | null;
+      snapshotUrl?: string | null;
+    }>;
+    updatedAt: string;
+  };
+  cameraPreview(cameraId: string): {
+    cameraId: string | null;
+    status: 'ready' | 'pending' | 'unavailable';
+    posterUrl: string | null;
+    streamUrl: string | null;
+    reason?: string | null;
+    updatedAt: string;
+  };
   cameraSelect(cameraId: string): CameraState;
   cameraAcknowledge(eventId: string): CameraState;
   cameraAddEvent(event: Omit<CameraEvent, 'id' | 'timestamp'> & { id?: string; timestamp?: string }): CameraEvent;
   cameraRefreshPreview(cameraId?: string): CameraState;
   logsSnapshot(filters?: Partial<LogsFilterState> & { limit?: number; cursor?: string | null }): LogsSnapshot;
+  logs(): LogsSnapshot;
   logsAppend(entry: Partial<LogEntry> & { message: string; severity?: LogSeverity; source?: string }): LogEntry;
   logsStream(filters: Partial<LogsFilterState>, onEvent: (entry: LogEntry) => void): () => void;
   settings(): SettingsState;
@@ -604,6 +633,90 @@
   camera(): CameraState {
     return clone(getCameraState());
   },
+  cameraSummary() {
+    const state = clone(getCameraState());
+    const updatedAt = state.overview.updatedAt ?? nowIso();
+    const normaliseStatus = (status: DeviceStatus): 'online' | 'offline' | 'degraded' => {
+      if (status === 'online') return 'online';
+      if (status === 'error') return 'offline';
+      return 'degraded';
+    };
+
+    const cameras = state.devices.map((device) => ({
+      id: device.id,
+      name: device.name,
+      status: normaliseStatus(device.status),
+      lastSeen: device.lastHeartbeat,
+      reason: device.status === 'error' ? 'Device offline' : null
+    }));
+
+    const status = (() => {
+      if (cameras.every((camera) => camera.status === 'offline')) return 'offline';
+      if (cameras.some((camera) => camera.status === 'degraded')) return 'degraded';
+      if (cameras.some((camera) => camera.status === 'online')) return 'online';
+      return 'offline';
+    })();
+
+    const reason = status === 'online'
+      ? null
+      : state.overview.health === 'error'
+        ? 'Camera bridge offline'
+        : state.overview.health === 'offline'
+          ? 'No camera heartbeat received'
+          : state.overview.health === 'online'
+            ? null
+            : 'Camera health degraded';
+
+    return { status, updatedAt, reason, cameras };
+  },
+  cameraEvents() {
+    const state = clone(getCameraState());
+    const updatedAt = state.overview.updatedAt ?? nowIso();
+    const mapSeverity = (severity: CameraEvent['severity']): 'info' | 'warn' | 'error' => {
+      if (severity === 'alert' || severity === 'error') return 'error';
+      if (severity === 'warning') return 'warn';
+      return 'info';
+    };
+
+    const items = state.events.map((event) => ({
+      id: event.id,
+      ts: event.timestamp,
+      message: event.description,
+      severity: mapSeverity(event.severity),
+      cameraId: event.cameraId,
+      snapshotUrl: event.snapshotUrl ?? null
+    }));
+
+    return { items, updatedAt };
+  },
+  cameraPreview(cameraId: string) {
+    const state = clone(getCameraState());
+    const updatedAt = state.overview.updatedAt ?? nowIso();
+    const activeId = cameraId || state.activeCameraId;
+    const device = activeId ? state.devices.find((item) => item.id === activeId) : null;
+    if (!device) {
+      return {
+        cameraId: activeId ?? null,
+        status: 'unavailable',
+        posterUrl: state.overview.previewImage,
+        streamUrl: state.overview.streamUrl,
+        reason: 'Camera not found',
+        updatedAt
+      };
+    }
+
+    const streamUrl = device.streamUrl ?? state.overview.streamUrl;
+    const hasStream = Boolean(streamUrl);
+
+    return {
+      cameraId: device.id,
+      status: hasStream ? 'ready' : 'pending',
+      posterUrl: device.stillUrl ?? state.overview.previewImage,
+      streamUrl,
+      reason: hasStream ? null : 'Stream unavailable in mock data',
+      updatedAt
+    };
+  },
   cameraSelect(cameraId: string): CameraState {
     const state = clone(getCameraState());
     if (!state.devices.some((device) => device.id === cameraId)) {
@@ -629,7 +742,6 @@
     }
     return commitCameraState(state);
   },
-<<<<<<< HEAD
   cameraAddEvent(event: Omit<CameraEvent, 'id' | 'timestamp'> & { id?: string; timestamp?: string }): CameraEvent {
     const state = clone(getCameraState());
     const entry: CameraEvent = {
@@ -660,6 +772,15 @@
     state.overview.updatedAt = nowIso();
     return commitCameraState(state);
   },
+  logs(): LogsSnapshot {
+    const state = getLogsState();
+    return {
+      entries: clone(state.entries),
+      sources: clone(state.sources),
+      lastUpdated: state.lastUpdated,
+      cursor: state.entries.at(-1)?.id ?? null
+    } satisfies LogsSnapshot;
+  },
   logsSnapshot(filters: Partial<LogsFilterState> & { limit?: number; cursor?: string | null } = {}): LogsSnapshot {
     const state = getLogsState();
     const filtered = filterLogs(sortLogsDesc(state.entries), filters);
@@ -673,7 +794,7 @@
     commitLogsState({
       entries: state.entries,
       sources: state.sources,
-      lastUpdated: snapshot.lastUpdated
+      lastUpdated: snapshot.lastUpdated ?? nowIso()
     });
     return snapshot;
   },
@@ -835,36 +956,6 @@
     );
     commitFleetOverview(overview);
     return clone(detail);
-=======
-  cameraSummary() {
-    const snapshot = readMock<CameraState>('camera');
-    return snapshot.summary;
-  },
-  cameraEvents() {
-    const snapshot = readMock<CameraState>('camera');
-    return {
-      items: snapshot.events,
-      updatedAt: snapshot.summary.updatedAt
-    };
-  },
-  cameraPreview(id: string) {
-    const snapshot = readMock<CameraState>('camera');
-    const preview = snapshot.preview;
-    if (!preview || (preview.cameraId && preview.cameraId !== id)) {
-      return {
-        cameraId: id,
-        status: 'unavailable',
-        posterUrl: preview?.posterUrl ?? null,
-        streamUrl: null,
-        reason: preview?.reason ?? 'Preview not available in mock data',
-        updatedAt: snapshot.summary.updatedAt
-      } satisfies CameraState['preview'];
-    }
-    return preview;
-  },
-  logs(): LogsSnapshot {
-    return readMock<LogsSnapshot>('logs');
->>>>>>> 844c913d
   }
 }
 
