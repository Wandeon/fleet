export interface NowPlayingInfo {
  track: string;
  artist: string;
  startedAt: string;
  art?: string;
}

export type DeviceStatus = 'online' | 'offline' | 'error';

export type AudioPlaybackStateName = 'idle' | 'playing' | 'paused' | 'buffering' | 'error';

export interface AudioDevicePlayback {
  state: AudioPlaybackStateName;
  trackId: string | null;
  trackTitle: string | null;
  playlistId: string | null;
  positionSeconds: number;
  durationSeconds: number;
  startedAt: string | null;
  syncGroup: string | null;
  lastError?: string | null;
}

export interface AudioDeviceSnapshot {
  id: string;
  name: string;
  status: DeviceStatus;
  group?: string | null;
  volumePercent: number;
  capabilities: string[];
  playback: AudioDevicePlayback;
  lastUpdated: string;
}

export interface AudioLibraryTrack {
  id: string;
  title: string;
  artist?: string | null;
  durationSeconds: number;
  format: string;
  sizeBytes?: number;
  tags?: string[];
  uploadedAt: string;
}

export interface AudioPlaylistTrack {
  trackId: string;
  order: number;
  startOffsetSeconds?: number;
  deviceOverrides?: Record<string, string>;
}

export type AudioSyncMode = 'independent' | 'synced' | 'grouped';

export interface AudioPlaylist {
  id: string;
  name: string;
  description?: string | null;
  loop: boolean;
  syncMode: AudioSyncMode;
  createdAt: string;
  updatedAt: string;
  tracks: AudioPlaylistTrack[];
}

export interface AudioSession {
  id: string;
  playlistId?: string | null;
  deviceIds: string[];
  syncMode: AudioSyncMode;
  state: 'preparing' | 'playing' | 'paused' | 'completed' | 'error';
  startedAt: string;
}

export interface AudioState {
  masterVolume: number;
  devices: AudioDeviceSnapshot[];
  library: AudioLibraryTrack[];
  playlists: AudioPlaylist[];
  sessions: AudioSession[];
  message?: string;
}

export type PowerState = 'on' | 'off';

export interface VideoInputOption {
  id: string;
  label: string;
  kind: 'hdmi' | 'cast' | 'app' | 'other';
}

export interface VideoLiveStream {
  deviceId: string;
  streamUrl: string;
  thumbnailUrl?: string;
  startedAt: string;
  latencyMs: number;
  status: 'ready' | 'connecting' | 'error';
}

export interface VideoRecordingSegment {
  id: string;
  start: string;
  end: string;
  label?: string | null;
  url: string;
}

export interface VideoCecDevice {
  id: string;
  name: string;
  power: PowerState;
  input?: string | null;
}

export interface VideoState {
  power: PowerState;
  input: string;
  availableInputs: VideoInputOption[];
  livePreview: VideoLiveStream | null;
  recordings: VideoRecordingSegment[];
  volume: number;
  muted: boolean;
  lastSignal: string;
  cecDevices: VideoCecDevice[];
}

export interface ZigbeeDevice {
  id: string;
  name: string;
  type: string;
  state: 'open' | 'closed' | 'active' | 'inactive';
  lastSeen: string;
  battery?: number;
}

export interface ZigbeeState {
  devices: ZigbeeDevice[];
  quickActions: { id: string; label: string; description: string }[];
  hubStatus: DeviceStatus;
  pairing?: {
    active: boolean;
    expiresAt?: string;
    discovered: {
      id: string;
      name: string;
      type: string;
      signal: number;
    }[];
  };
}

<<<<<<< HEAD
export type LogSeverity = 'debug' | 'info' | 'warning' | 'error' | 'critical';

export interface CameraEventDetection {
  id: string;
  label: string;
  confidence: number;
  boundingBox?: { x: number; y: number; width: number; height: number };
}

export type CameraEventSeverity = 'info' | 'warning' | 'alert' | 'error';

export interface CameraEvent {
  id: string;
  cameraId: string;
  timestamp: string;
  description: string;
  severity: CameraEventSeverity;
  clipUrl?: string | null;
  snapshotUrl?: string | null;
  acknowledged?: boolean;
  detections?: CameraEventDetection[];
  tags?: string[];
}

export interface CameraDevice {
  id: string;
  name: string;
  status: DeviceStatus;
  location?: string | null;
  streamUrl?: string | null;
  stillUrl?: string | null;
  lastHeartbeat: string;
  capabilities: string[];
}

export interface CameraClip {
  id: string;
  cameraId: string;
  start: string;
  end: string;
  url: string;
  thumbnailUrl?: string | null;
  label?: string | null;
}

export interface CameraState {
  activeCameraId: string | null;
  devices: CameraDevice[];
  events: CameraEvent[];
  clips: CameraClip[];
  overview: {
    previewImage: string | null;
    streamUrl: string | null;
    lastMotion: string | null;
    health: DeviceStatus;
    updatedAt: string | null;
  };
}

export interface LogEntry {
  id: string;
  timestamp: string;
  severity: LogSeverity;
  message: string;
  source: string;
  module?: string | null;
  deviceId?: string | null;
  correlationId?: string | null;
  context?: Record<string, unknown> | null;
}

export interface LogSource {
  id: string;
  label: string;
  description?: string;
  kind: 'device' | 'service' | 'system';
  module?: string | null;
  deviceId?: string | null;
  active?: boolean;
}

export interface LogsSnapshot {
  entries: LogEntry[];
  sources: LogSource[];
  lastUpdated: string;
  cursor?: string | null;
}

export interface LogsFilterState {
  sourceId: string;
  severity: LogSeverity | 'all';
  search: string;
}

export interface ApiAccessSettings {
  bearerTokenMasked: string | null;
  lastRotatedAt: string | null;
  expiresAt?: string | null;
  allowedOrigins: string[];
  webhookUrl?: string | null;
}

export interface ProxySettings {
  baseUrl: string;
  timeoutMs: number;
  health: 'online' | 'degraded' | 'offline';
  latencyMs: number;
  errorRate: number;
}

export interface PairingDiscoveryCandidate {
  id: string;
  name: string;
  capability: string;
  signal: number;
  discoveredAt: string;
}

export interface PairingHistoryEntry {
  id: string;
  completedAt: string;
  deviceId: string;
  status: 'success' | 'error';
  note?: string | null;
}

export interface PairingStatus {
  active: boolean;
  method: 'manual' | 'qr' | 'auto';
  expiresAt: string | null;
  discovered: PairingDiscoveryCandidate[];
  history: PairingHistoryEntry[];
}

export interface OperatorRole {
  id: string;
  name: string;
  description: string;
  permissions: string[];
  assignable: boolean;
}

export interface OperatorAccount {
  id: string;
  name: string;
  email: string;
  roles: string[];
  lastActiveAt: string | null;
  status: 'active' | 'invited' | 'disabled';
}

export interface SettingsState {
  api: ApiAccessSettings;
  proxy: ProxySettings;
  pairing: PairingStatus;
  operators: OperatorAccount[];
  roles: OperatorRole[];
  pendingRestart: boolean;
  lastSavedAt: string | null;
}

export interface FleetDeviceMetric {
  id: string;
  label: string;
  value: string;
  unit?: string;
  status: 'ok' | 'warn' | 'error';
  trend?: 'up' | 'down' | 'steady';
  updatedAt?: string;
  description?: string;
}

export interface FleetDeviceAction {
  id: string;
  label: string;
  description?: string;
  group: 'audio' | 'video' | 'system' | 'network' | 'maintenance';
  method: 'POST' | 'PATCH' | 'DELETE';
  endpoint: string;
  requiresConfirmation?: boolean;
}

export interface FleetDeviceSummary {
  id: string;
  name: string;
  role: string;
  module: string;
  status: DeviceStatus;
  location?: string | null;
  lastSeen: string;
  uptime: string;
  ipAddress: string;
  version: string;
  groups: string[];
  tags: string[];
  capabilities: string[];
}

export interface FleetDeviceAlert {
  id: string;
  message: string;
  severity: 'info' | 'warning' | 'error';
  createdAt: string;
  acknowledged: boolean;
}

export interface FleetDeviceDetail {
  summary: FleetDeviceSummary;
  metrics: FleetDeviceMetric[];
  alerts: FleetDeviceAlert[];
  logs: LogEntry[];
  actions: FleetDeviceAction[];
  connections: Array<{ name: string; status: 'connected' | 'pending' | 'error'; lastChecked: string }>;
}

export interface FleetOverview {
  totals: {
    devices: number;
    online: number;
    offline: number;
    degraded: number;
  };
  modules: Array<{
    id: string;
    label: string;
    online: number;
    offline: number;
    degraded: number;
  }>;
  devices: FleetDeviceSummary[];
  updatedAt: string;
=======
export type CameraEventSeverity = 'info' | 'warn' | 'error';

export interface CameraEventEntry {
  id: string;
  ts: string;
  message: string;
  severity: CameraEventSeverity;
  cameraId?: string | null;
  snapshotUrl?: string | null;
}

export interface CameraSummaryItem {
  id: string;
  name: string;
  status: 'online' | 'offline' | 'degraded';
  lastSeen?: string | null;
  reason?: string | null;
}

export interface CameraOverview {
  status: 'online' | 'offline' | 'degraded';
  updatedAt: string;
  reason?: string | null;
  cameras: CameraSummaryItem[];
}

export interface CameraPreviewState {
  cameraId: string | null;
  status: 'ready' | 'pending' | 'unavailable';
  posterUrl: string | null;
  streamUrl: string | null;
  reason?: string | null;
  updatedAt: string;
}

export interface CameraState {
  summary: CameraOverview;
  preview: CameraPreviewState;
  events: CameraEventEntry[];
>>>>>>> 844c913d
}

export interface HealthTile {
  id: string;
  label: string;
  value: string;
  status: 'ok' | 'warn' | 'error' | 'offline';
  hint?: string;
  link?: { label: string; href: RoutePath | `http${string}` | `https${string}` };
}

export interface HealthData {
  updatedAt: string;
  uptime: string;
  metrics: HealthTile[];
}

export interface EventFeedItem {
  id: string;
  timestamp: string;
  message: string;
  severity: 'info' | 'warning' | 'error';
  actionLabel?: string;
}

export type LogLevel = 'trace' | 'debug' | 'info' | 'warn' | 'error' | 'fatal';

export interface LogEntry {
  id: string;
  ts: string;
  level: LogLevel;
  msg: string;
  service: string;
  host: string;
  correlationId: string | null;
  context?: Record<string, unknown>;
}

export interface LogsSnapshot {
  entries: LogEntry[];
  cursor: string | null;
}

export interface LayoutModuleDevice {
  id: string;
  name: string;
  role?: string | null;
  capabilities?: string[] | null;
}

export interface LayoutModuleSummary {
  module: string;
  displayName?: string;
  enabled?: boolean;
  description?: string | null;
  capabilities?: string[];
  devices?: LayoutModuleDevice[];
}

export interface LayoutData {
  health?: HealthData;
  errors?: EventFeedItem[];
  events?: EventFeedItem[];
  modules?: LayoutModuleSummary[];
  generatedAt?: string;
}

export interface FleetStateDevice {
  id: string;
  name: string;
  role?: string;
  module?: string;
  online: boolean;
  reason?: string | null;
}

<<<<<<< HEAD
export interface LogsData {
  entries: LogEntry[];
  sources: LogSource[];
  cursor?: string | null;
  lastUpdated: string;
=======
export interface FleetOverviewState {
  connection: ConnectionProbe;
  build: { commit: string; version: string };
  audio?: {
    total: number;
    online: number;
    devices: FleetStateDevice[];
  };
  updatedAt?: string;
>>>>>>> 844c913d
}

export interface ConnectionProbe {
  status: 'online' | 'degraded' | 'offline';
  latencyMs: number;
}
export type RoutePath =
  | '/'
  | '/audio'
  | '/video'
  | '/zigbee'
  | '/camera'
  | '/health'
  | '/logs'
  | '/fleet'
  | '/fleet/layout'
  | `/fleet/${string}`;<|MERGE_RESOLUTION|>--- conflicted
+++ resolved
@@ -141,16 +141,15 @@
   pairing?: {
     active: boolean;
     expiresAt?: string;
-    discovered: {
+    discovered: Array<{
       id: string;
       name: string;
       type: string;
       signal: number;
-    }[];
+    }>;
   };
 }
 
-<<<<<<< HEAD
 export type LogSeverity = 'debug' | 'info' | 'warning' | 'error' | 'critical';
 
 export interface CameraEventDetection {
@@ -194,6 +193,41 @@
   url: string;
   thumbnailUrl?: string | null;
   label?: string | null;
+}
+
+export type CameraEventEntrySeverity = 'info' | 'warn' | 'error';
+
+export interface CameraEventEntry {
+  id: string;
+  ts: string;
+  message: string;
+  severity: CameraEventEntrySeverity;
+  cameraId?: string | null;
+  snapshotUrl?: string | null;
+}
+
+export interface CameraSummaryItem {
+  id: string;
+  name: string;
+  status: 'online' | 'offline' | 'degraded';
+  lastSeen?: string | null;
+  reason?: string | null;
+}
+
+export interface CameraOverview {
+  status: 'online' | 'offline' | 'degraded';
+  updatedAt: string;
+  reason: string | null;
+  cameras: CameraSummaryItem[];
+}
+
+export interface CameraPreviewState {
+  cameraId: string | null;
+  status: 'ready' | 'pending' | 'unavailable';
+  posterUrl: string | null;
+  streamUrl: string | null;
+  reason?: string | null;
+  updatedAt: string;
 }
 
 export interface CameraState {
@@ -208,7 +242,12 @@
     health: DeviceStatus;
     updatedAt: string | null;
   };
-}
+  summary?: CameraOverview;
+  preview?: CameraPreviewState;
+  eventFeed?: CameraEventEntry[];
+}
+
+export type LogLevel = 'trace' | 'debug' | 'info' | 'warn' | 'error' | 'fatal';
 
 export interface LogEntry {
   id: string;
@@ -220,13 +259,18 @@
   deviceId?: string | null;
   correlationId?: string | null;
   context?: Record<string, unknown> | null;
+  ts?: string;
+  level?: LogLevel;
+  msg?: string;
+  service?: string;
+  host?: string;
 }
 
 export interface LogSource {
   id: string;
   label: string;
   description?: string;
-  kind: 'device' | 'service' | 'system';
+  kind: 'device' | 'service' | 'system' | 'group';
   module?: string | null;
   deviceId?: string | null;
   active?: boolean;
@@ -234,8 +278,8 @@
 
 export interface LogsSnapshot {
   entries: LogEntry[];
-  sources: LogSource[];
-  lastUpdated: string;
+  sources?: LogSource[];
+  lastUpdated?: string;
   cursor?: string | null;
 }
 
@@ -382,47 +426,6 @@
   }>;
   devices: FleetDeviceSummary[];
   updatedAt: string;
-=======
-export type CameraEventSeverity = 'info' | 'warn' | 'error';
-
-export interface CameraEventEntry {
-  id: string;
-  ts: string;
-  message: string;
-  severity: CameraEventSeverity;
-  cameraId?: string | null;
-  snapshotUrl?: string | null;
-}
-
-export interface CameraSummaryItem {
-  id: string;
-  name: string;
-  status: 'online' | 'offline' | 'degraded';
-  lastSeen?: string | null;
-  reason?: string | null;
-}
-
-export interface CameraOverview {
-  status: 'online' | 'offline' | 'degraded';
-  updatedAt: string;
-  reason?: string | null;
-  cameras: CameraSummaryItem[];
-}
-
-export interface CameraPreviewState {
-  cameraId: string | null;
-  status: 'ready' | 'pending' | 'unavailable';
-  posterUrl: string | null;
-  streamUrl: string | null;
-  reason?: string | null;
-  updatedAt: string;
-}
-
-export interface CameraState {
-  summary: CameraOverview;
-  preview: CameraPreviewState;
-  events: CameraEventEntry[];
->>>>>>> 844c913d
 }
 
 export interface HealthTile {
@@ -446,24 +449,6 @@
   message: string;
   severity: 'info' | 'warning' | 'error';
   actionLabel?: string;
-}
-
-export type LogLevel = 'trace' | 'debug' | 'info' | 'warn' | 'error' | 'fatal';
-
-export interface LogEntry {
-  id: string;
-  ts: string;
-  level: LogLevel;
-  msg: string;
-  service: string;
-  host: string;
-  correlationId: string | null;
-  context?: Record<string, unknown>;
-}
-
-export interface LogsSnapshot {
-  entries: LogEntry[];
-  cursor: string | null;
 }
 
 export interface LayoutModuleDevice {
@@ -490,6 +475,18 @@
   generatedAt?: string;
 }
 
+export interface LogsData {
+  entries: LogEntry[];
+  sources?: LogSource[];
+  cursor?: string | null;
+  lastUpdated: string;
+}
+
+export interface ConnectionProbe {
+  status: 'online' | 'degraded' | 'offline';
+  latencyMs: number;
+}
+
 export interface FleetStateDevice {
   id: string;
   name: string;
@@ -499,13 +496,6 @@
   reason?: string | null;
 }
 
-<<<<<<< HEAD
-export interface LogsData {
-  entries: LogEntry[];
-  sources: LogSource[];
-  cursor?: string | null;
-  lastUpdated: string;
-=======
 export interface FleetOverviewState {
   connection: ConnectionProbe;
   build: { commit: string; version: string };
@@ -515,13 +505,8 @@
     devices: FleetStateDevice[];
   };
   updatedAt?: string;
->>>>>>> 844c913d
-}
-
-export interface ConnectionProbe {
-  status: 'online' | 'degraded' | 'offline';
-  latencyMs: number;
-}
+}
+
 export type RoutePath =
   | '/'
   | '/audio'
