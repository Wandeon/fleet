--- conflicted
+++ resolved
@@ -1013,7 +1013,6 @@
           format: int32
           minimum: 5
           maximum: 900
-<<<<<<< HEAD
     ZigbeeRuleCondition:
       type: object
       required:
@@ -1350,8 +1349,7 @@
         confidence:
           type: number
           format: float
-=======
->>>>>>> b7f60ee5
+
         boundingBox:
           type: object
           nullable: true
