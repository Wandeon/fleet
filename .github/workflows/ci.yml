name: CI

on:
  pull_request:

permissions:
  contents: read
  checks: write
  pull-requests: write

env:
  CI: true
  PLAYWRIGHT_BROWSERS_PATH: ~/.cache/ms-playwright

jobs:
  setup:
    name: setup (node ${{ matrix.node }})
    runs-on: ubuntu-latest
    strategy:
      matrix:
        node: [20.x, 22.x]
    steps:
      - name: Checkout
        uses: actions/checkout@v4

      - name: Setup Node
        uses: actions/setup-node@v4
        with:
          node-version: ${{ matrix.node }}
          cache: npm

      - name: Install API dependencies
        working-directory: api
        run: npm ci

      - name: Install UI dependencies
        working-directory: ui
        run: npm ci

      - name: Cache Playwright browsers
        uses: actions/cache@v4
        with:
          path: ~/.cache/ms-playwright
          key: ${{ runner.os }}-${{ matrix.node }}-playwright-${{ hashFiles('ui/package-lock.json') }}

      - name: Install Playwright browsers
        working-directory: ui
        run: npx --yes @playwright/test@1.48.0 install --with-deps

  lint:
    name: lint (node ${{ matrix.node }})
    needs: setup
    runs-on: ubuntu-latest
    strategy:
      matrix:
        node: [20.x, 22.x]
    steps:
      - uses: actions/checkout@v4

      - uses: actions/setup-node@v4
        with:
          node-version: ${{ matrix.node }}
          cache: npm

      - name: Install API dependencies
        working-directory: api
        run: npm ci

      - name: Install UI dependencies
        working-directory: ui
        run: npm ci

      - name: ESLint (API)
        working-directory: api
        run: |
          set -euo pipefail
          if compgen -G ".eslintrc*" >/dev/null || node -e "const pkg=require('./package.json'); process.exit(pkg.eslintConfig || pkg.devDependencies?.eslint ? 0 : 1)"; then
            npx --yes eslint@8.57.0 --max-warnings=0 --ext .ts,.js src
          else
            echo "No ESLint config found; skipping API lint." >&2
          fi

      - name: ESLint (UI)
        working-directory: ui
        run: |
          set -euo pipefail
          if compgen -G ".eslintrc*" >/dev/null || node -e "const pkg=require('./package.json'); process.exit(pkg.eslintConfig || pkg.devDependencies?.eslint ? 0 : 1)"; then
            npx --yes eslint@8.57.0 --max-warnings=0 --ext .ts,.js,.svelte src
          else
            echo "No ESLint config found; skipping UI lint." >&2
          fi

      - name: Prettier formatting
        run: npx --yes prettier@3.3.3 --check "**/*.{js,ts,svelte,json,md,yml,yaml}"

      - name: Shellcheck
        run: |
          set -euo pipefail
          paths=$(find scripts roles -type f -name '*.sh' -print 2>/dev/null || true)
          if [[ -n "$paths" ]]; then
            echo "$paths" | xargs -r shellcheck -x
          else
            echo "No shell scripts found"
          fi

  typecheck:
    name: typecheck (node ${{ matrix.node }})
    needs: setup
    runs-on: ubuntu-latest
    strategy:
      matrix:
        node: [20.x, 22.x]
    steps:
      - uses: actions/checkout@v4

      - uses: actions/setup-node@v4
        with:
          node-version: ${{ matrix.node }}
          cache: npm

      - name: Install API dependencies
        working-directory: api
        run: npm ci

      - name: Install UI dependencies
        working-directory: ui
        run: npm ci

      - name: Typecheck API (tsc)
        working-directory: api
        run: npm run build -- --noEmit

      - name: Typecheck UI (svelte-check)
        working-directory: ui
        run: |
          set -euo pipefail
          if [ -f svelte.config.js ] || [ -f svelte.config.cjs ]; then
            npx --yes svelte-check@4.0.0 --fail-on-warnings
          else
            echo "No svelte config found; skipping typecheck." >&2
          fi

  test:
    name: test & acceptance (node ${{ matrix.node }})
    needs: setup
    runs-on: ubuntu-latest
    strategy:
      matrix:
        node: [20.x, 22.x]
    env:
      ACCEPTANCE_HOSTS: mock-audio-01 mock-audio-02
      ACCEPTANCE_ICECAST_URL: http://mock-icecast:8000/mount
    steps:
      - uses: actions/checkout@v4

      - uses: actions/setup-node@v4
        with:
          node-version: ${{ matrix.node }}
          cache: npm

      - name: Install API dependencies
        working-directory: api
        run: npm ci

      - name: Install UI dependencies
        working-directory: ui
        run: npm ci

      - name: Prepare artifacts directory
        run: |
          rm -rf artifacts
          mkdir -p artifacts/junit artifacts/coverage artifacts/acceptance

      - name: UI unit tests (Vitest)
        id: ui_vitest
        working-directory: ui
        run: |
          set -euo pipefail
          if node -e "const pkg=require('./package.json'); process.exit(pkg.devDependencies?.vitest ? 0 : 1)"; then
            npx --yes vitest@1.6.0 run --reporter=junit --outputFile=../artifacts/junit/ui-vitest.xml
            if [ -f coverage/lcov.info ]; then
              cp coverage/lcov.info ../artifacts/coverage/ui.lcov
            fi
          else
            echo "Vitest not configured; creating empty report." >&2
            cat <<'XML' > ../artifacts/junit/ui-vitest.xml
<testsuite name="ui-vitest" tests="0" failures="0" skipped="0" time="0" />
XML
          fi

      - name: API tests
        id: api_tests
        working-directory: api
        run: |
          set -euo pipefail
          if node -e "const pkg=require('./package.json'); process.exit(pkg.scripts?.test ? 0 : 1)"; then
            npm test
            if [ -f junit.xml ]; then
              mv junit.xml ../artifacts/junit/api-tests.xml
            elif [ -f reports/junit.xml ]; then
              cp reports/junit.xml ../artifacts/junit/api-tests.xml
            elif [ -f ../artifacts/junit/api-tests.xml ]; then
              :
            else
              cat <<'XML' > ../artifacts/junit/api-tests.xml
<testsuite name="api-tests" tests="0" failures="0" skipped="0" time="0" />
XML
            fi
            if [ -f coverage/lcov.info ]; then
              cp coverage/lcov.info ../artifacts/coverage/api.lcov
            fi
          else
            echo "API tests not configured; creating empty report." >&2
            cat <<'XML' > ../artifacts/junit/api-tests.xml
<testsuite name="api-tests" tests="0" failures="0" skipped="0" time="0" />
XML
          fi

      - name: Playwright E2E
        id: playwright
        working-directory: ui
        env:
          PLAYWRIGHT_BROWSERS_PATH: ~/.cache/ms-playwright
        run: |
          set -euo pipefail
          if node -e "const pkg=require('./package.json'); process.exit(pkg.devDependencies?.['@playwright/test'] ? 0 : 1)" 2>/dev/null; then
            npx --yes @playwright/test@1.48.0 test --reporter=junit
            if [ -f test-results/results.xml ]; then
              cp test-results/results.xml ../artifacts/junit/playwright.xml
            elif [ -f playwright-report/results.xml ]; then
              cp playwright-report/results.xml ../artifacts/junit/playwright.xml
            fi
          else
            echo "Playwright not configured; creating empty report." >&2
            cat <<'XML' > ../artifacts/junit/playwright.xml
<testsuite name="playwright" tests="0" failures="0" skipped="0" time="0" />
XML
          fi

      - name: Acceptance smoke (mocked)
        id: acceptance
        run: |
          set -euo pipefail
          mkdir -p .tmp/bin
          cat <<'SCRIPT' > .tmp/bin/curl
#!/usr/bin/env bash
for arg in "$@"; do
  case "$arg" in
    *"/status")
      echo '{"devices":[],"ok":true}'
      exit 0
      ;;
  esac
done
echo "OK"
exit 0
SCRIPT
          cat <<'SCRIPT' > .tmp/bin/ssh
#!/usr/bin/env bash
exit 0
SCRIPT
          cat <<'SCRIPT' > .tmp/bin/aplay
#!/usr/bin/env bash
cat <<'OUT'
card 0: MockCard [Mock], device 0: MockDevice [Mock]
OUT
exit 0
SCRIPT
          chmod +x .tmp/bin/curl .tmp/bin/ssh .tmp/bin/aplay
          export PATH="$PWD/.tmp/bin:$PATH"
          LOG_FILE=artifacts/acceptance/acceptance.log
          ICECAST_URL="${ACCEPTANCE_ICECAST_URL}" scripts/acceptance.sh ${ACCEPTANCE_HOSTS} | tee "$LOG_FILE"
          echo "summary<<'EOF'" >> "$GITHUB_OUTPUT"
          cat "$LOG_FILE" >> "$GITHUB_OUTPUT"
          echo 'EOF' >> "$GITHUB_OUTPUT"

      - name: Upload junit artifacts
        uses: actions/upload-artifact@v4
        with:
          name: junit-${{ matrix.node }}
          path: artifacts/junit

      - name: Upload coverage artifacts
        uses: actions/upload-artifact@v4
        with:
          name: coverage-${{ matrix.node }}
          path: artifacts/coverage

      - name: Upload acceptance artifacts
        uses: actions/upload-artifact@v4
        with:
          name: acceptance-${{ matrix.node }}
          path: artifacts/acceptance

      - name: Summarize acceptance
        if: github.event_name == 'pull_request'
        uses: actions/github-script@v7
        with:
          script: |
            const marker = '<!-- fleet-acceptance-report -->';
            const summary = `${{ toJSON(steps.acceptance.outputs.summary) }}`.replace(/^"|"$/g, '');
            const body = `${marker}\n**Acceptance smoke (mocked)**\n\n\`\`\`\n${summary}\n\`\`\``;
            const {github, context} = require('@actions/github');
            const pr = context.payload.pull_request;
            if (!pr) {
              return;
            }
            const comments = await github.paginate(github.rest.issues.listComments, {
              owner: context.repo.owner,
              repo: context.repo.repo,
              issue_number: pr.number,
            });
            const existing = comments.find((c) => c.body && c.body.includes(marker));
            if (existing) {
              await github.rest.issues.updateComment({
                owner: context.repo.owner,
                repo: context.repo.repo,
                comment_id: existing.id,
                body,
              });
            } else {
              await github.rest.issues.createComment({
                owner: context.repo.owner,
                repo: context.repo.repo,
                issue_number: pr.number,
                body,
              });
            }
            const fs = require('fs');
            const summaryLines = [
              `Acceptance summary (mocked) for ${{ matrix.node }}`,
              '',
              '```',
              summary,
              '```',
              '',
            ].join('\n');
            fs.appendFileSync(process.env.GITHUB_STEP_SUMMARY, `${summaryLines}\n`);

  contract:
    name: contract validation (node ${{ matrix.node }})
    needs: setup
    runs-on: ubuntu-latest
    strategy:
      matrix:
        node: [20.x, 22.x]
    steps:
      - uses: actions/checkout@v4

      - uses: actions/setup-node@v4
        with:
          node-version: ${{ matrix.node }}
          cache: npm

      - name: Ensure OpenAPI exists
        run: |
          if [ ! -f api/openapi.yaml ] && [ ! -f apps/api/openapi.yaml ]; then
            echo "OpenAPI spec not found at api/openapi.yaml or apps/api/openapi.yaml" >&2
            exit 1
          fi

      - name: Spectral lint
        run: |
          set -euo pipefail
          SPEC="api/openapi.yaml"
          if [ ! -f "$SPEC" ]; then
            SPEC="apps/api/openapi.yaml"
          fi
          npx --yes @stoplight/spectral-cli@6.11.1 lint "$SPEC"

  lighthouse:
    name: lighthouse (node ${{ matrix.node }})
    needs: [setup, lint, typecheck, test, contract]
    runs-on: ubuntu-latest
    strategy:
      matrix:
        node: [20.x, 22.x]
    steps:
      - uses: actions/checkout@v4

      - uses: actions/setup-node@v4
        with:
          node-version: ${{ matrix.node }}
          cache: npm

      - name: Install UI dependencies
        working-directory: ui
        run: npm ci

      - name: Build UI
        working-directory: ui
        run: npm run build

      - name: Lighthouse CI
        working-directory: ui
        run: |
          set -euo pipefail
          mkdir -p ../artifacts/lighthouse
          npx --yes @lhci/cli@0.12.0 autorun \
            --collect.startServerCommand="npm run preview -- --host 0.0.0.0 --port 4173" \
            --collect.url=http://127.0.0.1:4173 \
            --collect.numberOfRuns=2 \
            --assert.preset=lighthouse:recommended \
            --upload.target=filesystem \
            --upload.outputDir=../artifacts/lighthouse

      - name: Lighthouse summary
        id: lighthouse_summary
        run: |
<<<<<<< HEAD
          lhci autorun --collect.url=http://localhost:3006 \
            --assert.assertions="categories:performance:warn,off" \
            --assert.assertions="performance>=0.8" \
            --assert.assertions="categories:accessibility>=0.95" \
            --assert.assertions="uses-long-cache-ttl<=1" \
            --assert.assertions="total-byte-weight<=200000" \
            --assert.assertions="unused-css-rules<=50000"

  agent-quality:
    runs-on: ubuntu-latest
    steps:
      - uses: actions/checkout@v4
      - name: Install shellcheck
        run: sudo apt-get update && sudo apt-get install -y shellcheck
      - name: Shellcheck agent scripts
        run: shellcheck agent/*.sh agent/tests/*.sh agent/watchdog-health.sh
      - name: Validate inventory
        run: agent/validate-inventory.sh
=======
          set -euo pipefail
          reports=(artifacts/lighthouse/*.json)
          if [ ${#reports[@]} -eq 0 ]; then
            echo "No Lighthouse reports generated" >&2
            exit 1
          fi
          node <<'NODE'
const fs = require('fs');
const path = require('path');
const reportsDir = path.join(process.cwd(), 'artifacts', 'lighthouse');
const reports = fs.readdirSync(reportsDir).filter((f) => f.endsWith('.json'));
if (!reports.length) {
  console.error('No Lighthouse JSON reports found');
  process.exit(1);
}
const primary = JSON.parse(fs.readFileSync(path.join(reportsDir, reports[0]), 'utf8'));
const categories = primary.categories;
const summary = {
  performance: Math.round((categories.performance?.score || 0) * 100),
  accessibility: Math.round((categories.accessibility?.score || 0) * 100),
  bestPractices: Math.round((categories['best-practices']?.score || 0) * 100),
  seo: Math.round((categories.seo?.score || 0) * 100),
};
const content = `Performance: ${summary.performance}\nAccessibility: ${summary.accessibility}\nBest Practices: ${summary.bestPractices}\nSEO: ${summary.seo}`;
fs.writeFileSync(path.join(reportsDir, 'summary.txt'), content);
fs.writeFileSync(path.join(reportsDir, 'summary.json'), JSON.stringify(summary, null, 2));
NODE
          echo "scores<<'EOF'" >> "$GITHUB_OUTPUT"
          cat artifacts/lighthouse/summary.txt >> "$GITHUB_OUTPUT"
          echo 'EOF' >> "$GITHUB_OUTPUT"

      - name: Upload Lighthouse artifacts
        uses: actions/upload-artifact@v4
        with:
          name: lighthouse-${{ matrix.node }}
          path: artifacts/lighthouse

      - name: Publish Lighthouse summary
        if: github.event_name == 'pull_request'
        uses: actions/github-script@v7
        with:
          script: |
            const marker = '<!-- fleet-lighthouse-report -->';
            const scores = `${{ toJSON(steps.lighthouse_summary.outputs.scores) }}`.replace(/^"|"$/g, '');
            const body = `${marker}\n**Lighthouse (node ${{ matrix.node }})**\n\n\`\`\`\n${scores}\n\`\`\``;
            const {github, context} = require('@actions/github');
            const pr = context.payload.pull_request;
            if (!pr) {
              return;
            }
            const comments = await github.paginate(github.rest.issues.listComments, {
              owner: context.repo.owner,
              repo: context.repo.repo,
              issue_number: pr.number,
            });
            const existing = comments.find((c) => c.body && c.body.includes(marker) && c.body.includes('node ${{ matrix.node }}'));
            if (existing) {
              await github.rest.issues.updateComment({
                owner: context.repo.owner,
                repo: context.repo.repo,
                comment_id: existing.id,
                body,
              });
            } else {
              await github.rest.issues.createComment({
                owner: context.repo.owner,
                repo: context.repo.repo,
                issue_number: pr.number,
                body,
              });
            }
            const fs = require('fs');
            const summaryLines = [
              `Lighthouse summary for node ${{ matrix.node }}`,
              '',
              '```',
              scores,
              '```',
              '',
            ].join('\n');
            fs.appendFileSync(process.env.GITHUB_STEP_SUMMARY, `${summaryLines}\n`);
>>>>>>> 8223bc22
<|MERGE_RESOLUTION|>--- conflicted
+++ resolved
@@ -407,26 +407,6 @@
       - name: Lighthouse summary
         id: lighthouse_summary
         run: |
-<<<<<<< HEAD
-          lhci autorun --collect.url=http://localhost:3006 \
-            --assert.assertions="categories:performance:warn,off" \
-            --assert.assertions="performance>=0.8" \
-            --assert.assertions="categories:accessibility>=0.95" \
-            --assert.assertions="uses-long-cache-ttl<=1" \
-            --assert.assertions="total-byte-weight<=200000" \
-            --assert.assertions="unused-css-rules<=50000"
-
-  agent-quality:
-    runs-on: ubuntu-latest
-    steps:
-      - uses: actions/checkout@v4
-      - name: Install shellcheck
-        run: sudo apt-get update && sudo apt-get install -y shellcheck
-      - name: Shellcheck agent scripts
-        run: shellcheck agent/*.sh agent/tests/*.sh agent/watchdog-health.sh
-      - name: Validate inventory
-        run: agent/validate-inventory.sh
-=======
           set -euo pipefail
           reports=(artifacts/lighthouse/*.json)
           if [ ${#reports[@]} -eq 0 ]; then
@@ -463,6 +443,19 @@
         with:
           name: lighthouse-${{ matrix.node }}
           path: artifacts/lighthouse
+
+
+  agent-quality:
+    runs-on: ubuntu-latest
+    steps:
+      - uses: actions/checkout@v4
+      - name: Install shellcheck
+        run: sudo apt-get update && sudo apt-get install -y shellcheck
+      - name: Shellcheck agent scripts
+        run: shellcheck agent/*.sh agent/tests/*.sh agent/watchdog-health.sh
+      - name: Validate inventory
+        run: agent/validate-inventory.sh
+
 
       - name: Publish Lighthouse summary
         if: github.event_name == 'pull_request'
@@ -508,4 +501,3 @@
               '',
             ].join('\n');
             fs.appendFileSync(process.env.GITHUB_STEP_SUMMARY, `${summaryLines}\n`);
->>>>>>> 8223bc22
