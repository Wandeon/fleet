--- conflicted
+++ resolved
@@ -75,7 +75,7 @@
 - HDMI media controller: `GET /healthz` on :8082
 - Camera control service: `GET /healthz` on :8083 (also probes HLS and RTSP)
 - Blackbox exporter (`vps/blackbox.yml`) now ships with a `http_any_2xx_3xx_4xx_ok` module to tolerate the rare endpoints that still answer with 401/404; wherever possible, keep `/healthz` public so probes receive a clean 200.
-<<<<<<< HEAD
+
 
 ### Alerting & Slack notifications
 
@@ -97,8 +97,6 @@
    ```
 
    A Slack message should appear immediately; Alertmanager will also send a “resolved” message when the alert expires.
-=======
->>>>>>> 96db047e
 
 ## Optional: API Reverse Proxy
 
