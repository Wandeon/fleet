<<<<<<< HEAD
# Audio Playback Acceptance Workflow

This playbook verifies that every audio player can stream from Icecast, report
healthy metrics, and expose ALSA devices. Run it after preparing the VPS and Pi
roles described in [`docs/runbooks/audio.md`](runbooks/audio.md).

## Requirements

- Icecast mount reachable from the runner (the VPS URL if testing remotely).
- `AUDIOCTL_TOKEN` (if the control API requires a Bearer token).
- SSH access to each Pi (`SSH_USER`, default `admin`) to confirm ALSA devices.

## Command Summary

```bash
# Basic health + status checks
SSH_USER=admin AUDIOCTL_TOKEN=<token> \
  ./scripts/acceptance.sh pi-audio-01 pi-audio-02

# Include Icecast reachability and force both players to stream
SSH_USER=admin AUDIOCTL_TOKEN=<token> \
  ./scripts/acceptance.sh --icecast http://vps:8000/mount --play-both \
  pi-audio-01 pi-audio-02
```

The script performs, per host:

1. `GET /healthz` with curl (no auth required).
2. `GET /status` with Bearer token when supplied, printing the JSON.
3. SSH into the host and run `aplay -l` to confirm ALSA devices.
4. Optional `POST /play` (when `--play-both` is set) followed by a `/status`
   check to verify the stream is active.

After iterating through every host the script optionally issues a `HEAD` request
against the Icecast URL supplied via `--icecast` or `ICECAST_URL`.

## Output & Exit Codes

- Each check is color-coded (`OK`, `WARN`, `ERR`).
- The summary table at the end lists whether the control API responded, the
  current source, whether a fallback file exists, and the reported software
  volume.
- Exit codes: `0` (all checks succeeded), `1` (warnings present), `2` (errors).

Example summary:

```
Summary:
Host                  Online   Source         Fallback   Volume
pi-audio-01           yes      stream         yes        0.80
pi-audio-02           yes      stream         yes        0.80
OK All checks passed
```

Use the script output (and optional screenshots of Grafana or `/metrics`) as the
acceptance artifact that music plays on every configured Raspberry Pi.
=======
# Audio Acceptance Workflow

This checklist proves that both audio-player Pis can pull from Icecast, play the
stream, and expose healthy control/metrics endpoints. Run the commands from the
repository root on the VPS (or any host that can reach the Pis over Tailscale).

## Prerequisites

- `ssh` access to each Pi as `$SSH_USER` (defaults to `admin`).
- Control API token exported as `AUDIOCTL_TOKEN` (matching `AUDIO_CONTROL_TOKEN`).
- Icecast stack online and reachable from the VPS (see `docs/runbooks/audio.md`).

## One-command acceptance test

```bash
SSH_USER=admin \
AUDIOCTL_TOKEN=<token> \
./scripts/acceptance.sh --icecast http://<vps>:8000/<mount> --play-both \
  pi-audio-01 pi-audio-02
```

What it does:

1. Calls `/healthz` on each host, flagging errors immediately.
2. Fetches `/status` (pretty-printed when `jq` is available) and verifies ALSA via SSH.
3. When `--play-both` is set, posts `{ "source": "stream" }` to `/play` and rechecks
   `/status` so `now_playing` shows `stream`.
4. Prints a colorized summary table: API state, current playback (`now_playing`),
   fallback presence, and volume per host.
5. Optionally performs a HEAD request against the Icecast mount to confirm the VPS can
   reach it.

Exit codes: `0` all clear, `1` warnings (e.g., missing fallback), `2` errors
(unreachable host, HTTP 4xx/5xx, Icecast offline).

## Follow-up checks

- Pull the first lines of Prometheus metrics:
  ```bash
  AUDIOCTL_HOST=pi-audio-01 AUDIOCTL_TOKEN=<token> ./scripts/audioctl.sh metrics
  ```
- Confirm the fallback file exists:
  ```bash
  AUDIOCTL_HOST=pi-audio-01 AUDIOCTL_TOKEN=<token> ./scripts/audioctl.sh status --json | jq '.fallback_exists'
  ```
- Inspect logs when troubleshooting:
  ```bash
  ssh admin@pi-audio-01 'tail -n 50 /data/player.log /data/control.log'
  ```

Keep `/data/player.log` and `/data/control.log` handy when debugging stream
failovers or authentication issues.
>>>>>>> 6e72588 (Refactor audio role packaging into reusable app)<|MERGE_RESOLUTION|>--- conflicted
+++ resolved
@@ -1,46 +1,37 @@
-<<<<<<< HEAD
 # Audio Playback Acceptance Workflow
 
-This playbook verifies that every audio player can stream from Icecast, report
-healthy metrics, and expose ALSA devices. Run it after preparing the VPS and Pi
-roles described in [`docs/runbooks/audio.md`](runbooks/audio.md).
+This playbook verifies that each audio-player Pi can stream from Icecast, report
+healthy metrics, and expose ALSA devices. Run from the repository root on a host
+that can reach the Pis (typically the VPS) after preparing the roles described in
+[`docs/runbooks/audio.md`](runbooks/audio.md).
 
 ## Requirements
 
 - Icecast mount reachable from the runner (the VPS URL if testing remotely).
-- `AUDIOCTL_TOKEN` (if the control API requires a Bearer token).
+- `AUDIOCTL_TOKEN` (Bearer token for the control API when enabled).
 - SSH access to each Pi (`SSH_USER`, default `admin`) to confirm ALSA devices.
 
-## Command Summary
+## One-command acceptance test
 
 ```bash
-# Basic health + status checks
-SSH_USER=admin AUDIOCTL_TOKEN=<token> \
-  ./scripts/acceptance.sh pi-audio-01 pi-audio-02
-
-# Include Icecast reachability and force both players to stream
-SSH_USER=admin AUDIOCTL_TOKEN=<token> \
-  ./scripts/acceptance.sh --icecast http://vps:8000/mount --play-both \
+SSH_USER=admin \
+AUDIOCTL_TOKEN=<token> \
+./scripts/acceptance.sh --icecast http://<vps>:8000/<mount> --play-both \
   pi-audio-01 pi-audio-02
 ```
 
-The script performs, per host:
+What the script does for each host:
 
-1. `GET /healthz` with curl (no auth required).
-2. `GET /status` with Bearer token when supplied, printing the JSON.
-3. SSH into the host and run `aplay -l` to confirm ALSA devices.
-4. Optional `POST /play` (when `--play-both` is set) followed by a `/status`
-   check to verify the stream is active.
+1. `GET /healthz` (no auth) to confirm the service is online.
+2. `GET /status` with the Bearer token (pretty-printed when `jq` is available).
+3. SSH into the host and run `aplay -l` to confirm ALSA devices are present.
+4. When `--play-both` is set, `POST /play` with `{ "source": "stream" }` and recheck `/status` so `now_playing` reports `stream`.
+5. Optionally `HEAD` the Icecast URL supplied via `--icecast` (or `ICECAST_URL`) to ensure the VPS can reach the mount.
 
-After iterating through every host the script optionally issues a `HEAD` request
-against the Icecast URL supplied via `--icecast` or `ICECAST_URL`.
+## Output & exit codes
 
-## Output & Exit Codes
-
-- Each check is color-coded (`OK`, `WARN`, `ERR`).
-- The summary table at the end lists whether the control API responded, the
-  current source, whether a fallback file exists, and the reported software
-  volume.
+- Each check is colour-coded (`OK`, `WARN`, `ERR`).
+- The summary table lists control API reachability, current playback source, fallback presence, and reported software volume.
 - Exit codes: `0` (all checks succeeded), `1` (warnings present), `2` (errors).
 
 Example summary:
@@ -53,59 +44,20 @@
 OK All checks passed
 ```
 
-Use the script output (and optional screenshots of Grafana or `/metrics`) as the
-acceptance artifact that music plays on every configured Raspberry Pi.
-=======
-# Audio Acceptance Workflow
+## Follow-up checks
 
-This checklist proves that both audio-player Pis can pull from Icecast, play the
-stream, and expose healthy control/metrics endpoints. Run the commands from the
-repository root on the VPS (or any host that can reach the Pis over Tailscale).
-
-## Prerequisites
-
-- `ssh` access to each Pi as `$SSH_USER` (defaults to `admin`).
-- Control API token exported as `AUDIOCTL_TOKEN` (matching `AUDIO_CONTROL_TOKEN`).
-- Icecast stack online and reachable from the VPS (see `docs/runbooks/audio.md`).
-
-## One-command acceptance test
+Perform these when deeper inspection is required:
 
 ```bash
-SSH_USER=admin \
-AUDIOCTL_TOKEN=<token> \
-./scripts/acceptance.sh --icecast http://<vps>:8000/<mount> --play-both \
-  pi-audio-01 pi-audio-02
+# Inspect Prometheus metrics
+AUDIOCTL_HOST=pi-audio-01 AUDIOCTL_TOKEN=<token> ./scripts/audioctl.sh metrics
+
+# Confirm fallback file exists
+AUDIOCTL_HOST=pi-audio-01 AUDIOCTL_TOKEN=<token> ./scripts/audioctl.sh status --json | jq '.fallback_exists'
+
+# Tail recent control/player logs
+ssh admin@pi-audio-01 'tail -n 50 /data/player.log /data/control.log'
 ```
 
-What it does:
-
-1. Calls `/healthz` on each host, flagging errors immediately.
-2. Fetches `/status` (pretty-printed when `jq` is available) and verifies ALSA via SSH.
-3. When `--play-both` is set, posts `{ "source": "stream" }` to `/play` and rechecks
-   `/status` so `now_playing` shows `stream`.
-4. Prints a colorized summary table: API state, current playback (`now_playing`),
-   fallback presence, and volume per host.
-5. Optionally performs a HEAD request against the Icecast mount to confirm the VPS can
-   reach it.
-
-Exit codes: `0` all clear, `1` warnings (e.g., missing fallback), `2` errors
-(unreachable host, HTTP 4xx/5xx, Icecast offline).
-
-## Follow-up checks
-
-- Pull the first lines of Prometheus metrics:
-  ```bash
-  AUDIOCTL_HOST=pi-audio-01 AUDIOCTL_TOKEN=<token> ./scripts/audioctl.sh metrics
-  ```
-- Confirm the fallback file exists:
-  ```bash
-  AUDIOCTL_HOST=pi-audio-01 AUDIOCTL_TOKEN=<token> ./scripts/audioctl.sh status --json | jq '.fallback_exists'
-  ```
-- Inspect logs when troubleshooting:
-  ```bash
-  ssh admin@pi-audio-01 'tail -n 50 /data/player.log /data/control.log'
-  ```
-
-Keep `/data/player.log` and `/data/control.log` handy when debugging stream
-failovers or authentication issues.
->>>>>>> 6e72588 (Refactor audio role packaging into reusable app)+Use the script output plus supporting logs/metrics as the acceptance artefact
+showing music plays successfully on every configured Raspberry Pi.